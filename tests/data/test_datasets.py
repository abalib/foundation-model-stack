import tempfile

import torch
from torch.utils.data import Dataset

from fms import datasets
from fms.datasets.instructions import JsonInstructions
from fms.datasets.text import CausalTextDatasetFromString
from fms.utils import tokenizers


sample_json = """[{
"instruction": "a question",
"output": "an answer"
}]"""


def test_instructions_dataset():
    tokenizer = tokenizers.get_tokenizer(tokenizers.char_tokenizer)
    with tempfile.NamedTemporaryFile(mode="w+t") as file:
        file.writelines(sample_json)
        file.seek(0)
        instructions = JsonInstructions(file.name, tokenizer)
        input, label = instructions[0]
        assert input[0] == 2
        assert label[len(label) - 1] == 3
        assert label[0] == -100


def test_text_dataset():
    text = "a" * 1000
    tokenizer = tokenizers.get_tokenizer(tokenizers.char_tokenizer)
    ds = CausalTextDatasetFromString(text, tokenizer, seq_len=99, pad_token="b")
    assert len(ds) == 11
    first_input, _ = ds[0]
    last_input, last_label = ds[10]
    assert last_input[0] == tokenizer.convert_tokens_to_ids("b")[0]
    expected = (["b"] * 90) + (["a"] * 9)
    torch.testing.assert_close(
        last_input, torch.tensor(tokenizer.convert_tokens_to_ids(expected))
    )
    assert last_label[0] == -100
    torch.testing.assert_close(
        first_input, torch.tensor(tokenizer.convert_tokens_to_ids(["a"] * 99))
    )

    ds = CausalTextDatasetFromString(text, tokenizer, seq_len=99)
    assert len(ds) == 10


def test_dataset_getter():
    text = "a" * 10
    with tempfile.NamedTemporaryFile(mode="w+t") as file:
        file.writelines(text)
        file.seek(0)
        result = datasets.get_dataset(
            "text", tokenizers.get_tokenizer(tokenizers.char_tokenizer), file.name
        )
        # for input, output in result:
        #     print(input, output)
        input, _ = result[0]
        assert input[0].item() == ord("a")
        assert input.shape[0] == 9


class _MockDS(Dataset):
    def __init__(self, data):
        self.data = data

    def __getitem__(self, idx):
        return self.data[idx]

    def __len__(self):
        return len(self.data)


def test_restartable():
    data = [1, 2, 3, 4, 5]
    ds = _MockDS(data)
    rds = datasets.RestartableFromMapDataset(ds)
    assert len(rds) == 5
    i = iter(rds)
    assert next(i) == 1
    assert next(i) == 2
    sd = rds.state_dict()

<<<<<<< HEAD
    rds = datasets.RestartableFromMapDataset(_MockDS(data))
    rds.load_state_dict(sd)
    i = iter(rds)
    assert next(i) == 3
=======
    assert next(i) == 3
    assert next(i) == 4

    rds = datasets.RestartableFromMapDataset(_MockDS(data))
    rds.load_state_dict(sd)
    assert rds.state_dict() == sd

    i = iter(rds)
    assert next(i) == 3


class _MockNested(Dataset, datasets.SavableDataset):
    def __init__(self, dataset):
        self.dataset = dataset

    def __iter__(self):
        return iter(self.dataset)


def test_nested_restartable():
    data = [1, 2, 3, 4, 5]

    ds = _MockDS(data)
    ds = datasets.RestartableFromMapDataset(ds)
    ds = _MockNested(ds)

    i = iter(ds)
    assert next(i) == 1
    assert next(i) == 2
    sd = ds.state_dict()

    assert next(i) == 3
    assert next(i) == 4

    ds = _MockDS(data)
    ds = datasets.RestartableFromMapDataset(ds)
    ds = _MockNested(ds)
    ds.load_state_dict(sd)
    assert ds.state_dict() == sd

    i = iter(ds)
    assert next(i) == 3


def test_packing_ds():
    data = [[1, 2, 3], [4, 5, 6, 7], [8, 9]]
    ds = _MockDS(data)
    ds = datasets.RestartableFromMapDataset(ds)
    pds = datasets.PackedSequenceDataset(ds, 2)

    i = iter(pds)
    assert next(i) == [1, 2]

    sd = pds.state_dict()

    assert next(i) == [3, 4]
    assert next(i) == [5, 6]
    assert next(i) == [7, 8]

    ds = _MockDS(data)
    ds = datasets.RestartableFromMapDataset(ds)
    pds = datasets.PackedSequenceDataset(ds, 2)

    pds.load_state_dict(sd)

    assert pds.state_dict() == sd

    i = iter(pds)
    assert next(i) == [3, 4]
    assert next(i) == [5, 6]
>>>>>>> d2b870d2
<|MERGE_RESOLUTION|>--- conflicted
+++ resolved
@@ -84,12 +84,6 @@
     assert next(i) == 2
     sd = rds.state_dict()
 
-<<<<<<< HEAD
-    rds = datasets.RestartableFromMapDataset(_MockDS(data))
-    rds.load_state_dict(sd)
-    i = iter(rds)
-    assert next(i) == 3
-=======
     assert next(i) == 3
     assert next(i) == 4
 
@@ -159,5 +153,4 @@
 
     i = iter(pds)
     assert next(i) == [3, 4]
-    assert next(i) == [5, 6]
->>>>>>> d2b870d2
+    assert next(i) == [5, 6]