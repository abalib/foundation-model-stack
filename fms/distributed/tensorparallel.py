--- conflicted
+++ resolved
@@ -47,91 +47,9 @@
     # print(f"For rank {rank}, we have the following weights: Base weight {mod.weight} bias {mod.bias}; Par weight {par_mod.weight}, bias {par_mod.bias}")
 
 
-<<<<<<< HEAD
-def _all_reduce(input_: torch.Tensor) -> torch.Tensor:
-    """All-reduce the input tensor across model parallel group."""
-    world_size = torch.distributed.get_world_size()
-
-    if world_size == 1:
-        return input_
-
-    return distfunc.all_reduce(input_, "sum", list(range(world_size)))
-
-
-# Fix #1 is porting the code changes in https://github.com/pytorch/pytorch/pull/108811
-@classmethod
-def wait_create(cls, collective_op: "inductor_ir.TensorBox"):
-    collective_op.decide_layout()
-    return inductor_ir.Wait(
-        layout=inductor_ir.AliasedLayout(collective_op),  # type: ignore[arg-type]
-        inputs=[collective_op],
-    )
-
-
-inductor_ir.Wait.create = wait_create  # type: ignore[assignment]
-
-inductor_ir.AllReduce.get_mutation_names = lambda self: [self.inputs[0].get_name()]  # type: ignore[attr-defined]
-
-
-@classmethod
-def all_reduce_create(
-    cls,
-    x: "inductor_ir.TensorBox",
-    reduce_op: str,
-    tag: str,
-    ranks: List[int],
-    group_size: int,
-):
-    inplace_inputs = cls.wrap_inputs_as_inplace([x])
-    layout = inductor_ir.MutationLayout(inplace_inputs[0])
-
-    _ = inductor_ir.AllReduce(
-        layout=layout,
-        inputs=inplace_inputs,
-        constant_args=[tag, ranks, group_size],
-        reduce_op=reduce_op,
-    )
-    return inplace_inputs[0]
-
-
-inductor_ir.AllReduce.create = all_reduce_create  # type: ignore[assignment]
-
-
-def wcg_codegen_free(self, buffer):
-    name = buffer.get_name()
-
-    # can be freed but not reused
-    # TODO: Port this one-line fix to PyTorch
-    if isinstance(buffer, (inductor_ir.InputBuffer, inductor_ir.OutputBuffer)):
-        self.writeline(self.make_buffer_free(buffer))
-        return
-
-    if not self.can_reuse(buffer):
-        return
-    self.freed.add(name)
-
-    layout = buffer.get_layout()
-    if isinstance(layout, (inductor_ir.AliasedLayout, inductor_ir.MultiOutputLayout)):
-        self.writeline(self.make_buffer_free(buffer))
-        return
-
-    self.writeline(inductor_wrapper.FreeIfNotReusedLine(self, buffer))
-
-
-inductor_wrapper.WrapperCodeGen.codegen_free = wcg_codegen_free
-# End of fix #1
-
-
-# Fix #2: Asserts + dynamic shapes create graph breaks
-# This function is redefined from torch.distributed._functional_collectives.all_gather_tensor
-# to remove an assert that creates an extra graph break
-def _all_gather_tensor(
-    self: torch.Tensor,
-=======
 # Fix #1: Use the new native functional collectives
 def _all_gather_into_tensor(
     input: torch.Tensor,
->>>>>>> 0e75ec44
     gather_dim: int,
     world_size: int
 ) -> torch.Tensor:
