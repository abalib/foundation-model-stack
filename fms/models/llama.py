import json
import math
import os
import re
from collections import OrderedDict
from dataclasses import dataclass
from pathlib import Path
from typing import Mapping, Optional

import torch
import torch.nn as nn

from fms import distributed, models
from fms.distributed.strategy import (
    DistributedStrategy,
    NoOpStrategy,
    TensorParallelStrategy,
    UniformModelParallelStrategy,
)
from fms.modules.attention import MultiHeadAttention
from fms.modules.embedding import WordEmbedding
from fms.modules.feedforward import GatedLinearUnit
from fms.modules.layernorm import LayerNormParameterized
from fms.modules.positions import RotaryEmbedding
from fms.utils import serialization
from fms.utils.activation import str_to_activation
from fms.utils.config import ModelConfig
from fms.utils.tokenizers import _has_hf, get_tokenizer


# params emb_dim heads layers lr
#  7B    4096    32    32     3.0E-04
# 13B    5120    40    40     3.0E-04
# 33B    6656    52    60     1.5.E-04
# 65B    8192    64    80     1.5.E-04


@dataclass
class LLaMAConfig(ModelConfig):
    src_vocab_size: int = 32_000  # can be set by tokenizer
    emb_dim: int = 4096
    norm_eps: float = 1e-5
    nheads: int = 32
    kvheads: int = 0
    nlayers: int = 32
    pad_id: int = -1
    hidden_grow_factor: float = 8 / 3
    multiple_of: int = 256
    activation_fn: str = "swish"
    p_dropout: float = 0.0
    max_expected_seq_len: int = 4096
    ntk_scaling: bool = False


class LLaMABlock(nn.Module):
    def __init__(self, config: LLaMAConfig, rotary_emb: RotaryEmbedding):
        super(LLaMABlock, self).__init__()
        self.config = config
        emb_kq = self.config.emb_dim // self.config.nheads
        emb_v = self.config.emb_dim // self.config.nheads

        self.ln = LayerNormParameterized(
            self.config.emb_dim,
            elementwise_scale=True,
            elementwise_shift=False,
            use_mean=False,
            eps=self.config.norm_eps,
            use_high_precision_pow=True,
        )
        self.ff_ln = LayerNormParameterized(
            self.config.emb_dim,
            elementwise_scale=True,
            elementwise_shift=False,
            use_mean=False,
            eps=self.config.norm_eps,
            use_high_precision_pow=True,
        )

        if self.config.kvheads == 0:
            kvheads = self.config.nheads
        else:
            kvheads = self.config.kvheads
            assert self.config.nheads % self.config.kvheads == 0

        self.attn = MultiHeadAttention(
            self.config.emb_dim,
            emb_kq,
            emb_v,
            self.config.nheads,
            kvheads,
            p_dropout=self.config.p_dropout,
            use_bias=False,
            position_encoder=rotary_emb,
        )
        self.ff_sub_layer = GatedLinearUnit(
            self.config.emb_dim,
            hidden_grow_factor=self.config.hidden_grow_factor,
            multiple_of=self.config.multiple_of,
            activation_fn=str_to_activation(self.config.activation_fn),
            p_dropout=self.config.p_dropout,
            use_bias=False,
        )

        if self.config.p_dropout != 0:
            self.dropout = nn.Dropout(self.config.p_dropout)

    def forward(
        self,
        x,
        *,
        mask=None,
        position_ids=None,
        past_key_value_state=None,
        use_cache=False,
        is_causal_mask=False,
        attn_algorithm=None,
    ):
        # if the cache is not empty, we need to get the kv cache for self and cross attention
        self_attn_past_key_value = past_key_value_state
        # if past_key_value_state is not None:
        #     self_attn_past_key_value = past_key_value_state[:2]
        # else:
        #     self_attn_past_key_value = None

        # first we do MHA and Add&Norm
        residual = x
        x = self.ln(x)
        x = self.attn(
            q=x,
            mask=mask,
            position_ids=position_ids,
            attn_algorithm=attn_algorithm,
            past_key_value_state=self_attn_past_key_value,
            use_cache=use_cache,
            is_self=True,
            is_causal_mask=is_causal_mask,
        )
        cache = None
        if use_cache:
            x, cache = x
        if self.config.p_dropout != 0:
            x = self.dropout(x)
        # residual connection
        x = x + residual

        # then we do FF and Add&Norm
        residual = x
        x = self.ff_ln(x)
        x = self.ff_sub_layer(x)
        if self.config.p_dropout != 0:
            x = self.dropout(x)
        # another residual
        x = x + residual

        if use_cache:
            return (x, cache)
        else:
            return x


class LLaMA(nn.Module):
    def __init__(
        self,
        config: Optional[LLaMAConfig] = None,
        distributed_strategy: DistributedStrategy = NoOpStrategy,
        **kwargs,
    ):
        super(LLaMA, self).__init__()
        if config is not None:
            self.config = config
        else:
            self.config = LLaMAConfig()
        self.config = self.config.updated(**kwargs)
        self.distributed_strategy = distributed_strategy

        self.width = self.config.emb_dim
        self.pad_id = self.config.pad_id
        self.max_expected_seq_len = self.config.max_expected_seq_len

        shared = WordEmbedding(
            self.config.src_vocab_size,
            self.config.emb_dim,
            padding_idx=self.config.pad_id,
            abs_pos=False,
            reversible=True,
            tie_weights=False,
            bias=False,
        )
        self.shared = self.distributed_strategy.distribute_module(shared)

        self.rot_emb = RotaryEmbedding(
            dim=self.config.emb_dim // self.config.nheads,
            ntk_scaling=self.config.ntk_scaling,
            max_seq_len=self.config.max_expected_seq_len,
        )

        layers = []
        for i in range(self.config.nlayers):
            block: nn.Module = LLaMABlock(self.config, self.rot_emb)
            block = self.distributed_strategy.distribute_layer(block, i)
            layers.append(block)
        self.layers = nn.ModuleList(layers)

        dec_norm = LayerNormParameterized(
            self.config.emb_dim,
            elementwise_scale=True,
            elementwise_shift=False,
            use_mean=False,
            eps=self.config.norm_eps,
            use_high_precision_pow=True,
        )
        self.dec_norm = self.distributed_strategy.distribute_module(
            dec_norm, final_layers=True
        )

        if self.config.p_dropout:
            self.dropout = nn.Dropout(self.config.p_dropout)

        self.reset_params()

    def get_config(self) -> LLaMAConfig:
        return self.config

    @classmethod
    def from_config(cls, config: LLaMAConfig) -> "LLaMA":
        return cls(config)

    def reset_params(self):
        # Modules are self-initializing, we're just going to down-scale the final prediction head to be
        # mixed-fan (inputs and gradients scale to the same inverse factors) if it isn't tied
        self.shared.head.weight.data.normal_(
            0, 1 / math.sqrt(math.sqrt(self.width * self.shared.vocab_size))
        )

        if isinstance(self.distributed_strategy, UniformModelParallelStrategy):
            for dev_idx in set(self.distributed_strategy.layer_to_device):
                self.rot_emb.compute_freqs_cis(
                    torch.device("cuda", dev_idx), self.config.max_expected_seq_len
                )
        else:
            self.rot_emb.compute_freqs_cis(
                self.shared.emb.weight.device, self.config.max_expected_seq_len
            )

    def _helper(
        self,
        x_in,
        mask=None,
        position_ids=None,
        past_key_value_states=None,
        use_cache=False,
        attn_algorithm=None,
    ):
        # Embed the given vocabulary indices using the given attention mask, with pre-/post-norm and dropout as specified
        # x_in: batch_size x seq_len
        # mask: batch_size x seq_len x seq_len
        # bias: nheads x seq_len x seq_len
        if past_key_value_states is None or len(past_key_value_states) == 0:
            past_key_value_states = [None for _ in range(len(self.layers))]

        qlen = x_in.size(1)
        klen = x_in.size(1)

        # if we are using the cache, the key length needs to be extended with the past keys length
        if use_cache and past_key_value_states[0] is not None:
            klen += past_key_value_states[0][0].size(-2)

        # if mask is none, we need to specify causal mask
        if mask is None:
            # we are caching and can assume all 1s in the mask
            if use_cache and klen != 1 and qlen == 1:
                # b x h x qlen x kvlen
                is_causal_mask = False
            else:
                is_causal_mask = True
        else:
            is_causal_mask = False

        x_in = self.shared(x_in)

        # this is the output cache for all the decoder layers
        present_key_value_states = []

        for i, layer in enumerate(self.layers):
            output = layer(
                x=x_in,
                mask=mask,
                position_ids=position_ids,
                past_key_value_state=past_key_value_states[i],
                use_cache=use_cache,
                is_causal_mask=is_causal_mask,
                attn_algorithm=attn_algorithm,
            )

            if use_cache:
                x_in, present_key_value_state = output
                present_key_value_states.append(present_key_value_state)

            else:
                x_in = output

        dec_out = x_in
        dec_out = self.dec_norm(dec_out)
        if self.config.p_dropout:
            dec_out = self.dropout(dec_out)

        return dec_out, present_key_value_states

    def forward(
        self,
        x,
        mask=None,
        position_ids=None,
        past_key_value_states=None,
        use_cache=False,
        only_last_token=False,
        attn_algorithm=None,
    ):
        output, cache = self._helper(
            x, mask, position_ids, past_key_value_states, use_cache, attn_algorithm
        )

        if only_last_token:
            output = output[:, -1, :]
        preds = self.shared(output, reverse=True)

        if use_cache:
            return preds, cache
        else:
            return preds


# Register common LLaMA variants with the model registration API

# a micro llama model to use with a char-level tokenizer
_micro_char_config = LLaMAConfig(
    emb_dim=192, nheads=4, nlayers=5, max_expected_seq_len=1024, src_vocab_size=256
)

_7b_config = LLaMAConfig()
_13b_config = LLaMAConfig(emb_dim=5120, nheads=40, nlayers=40)
# todo: add 35B config

_70b_config = LLaMAConfig(
    emb_dim=8192,
    multiple_of=4096,
    nheads=64,
    kvheads=8,
    nlayers=80,
    hidden_grow_factor=(1.3 * 8 / 3),
)

_architecture_name = "llama"


def _llama_factory_factory(config):
    def factory(**kwargs):
        return LLaMA(config, **kwargs)

    return factory


models.register_model(
    _architecture_name, "micro", _llama_factory_factory(_micro_char_config)
)
models.register_model(_architecture_name, "7b", _llama_factory_factory(_7b_config))
models.register_model(_architecture_name, "13b", _llama_factory_factory(_13b_config))
models.register_model(_architecture_name, "70b", _llama_factory_factory(_70b_config))


def _rename_weights_to_fms(orig_sd):
    replacements = [
        (r"^tok_embeddings", "shared.emb"),
        (r"^norm", "dec_norm"),
        (r"^output", "shared.head"),
        (r"^layers", "layers"),
        (r"\.attention\.", ".attn."),
        (r"attn\.wq", "attn.query"),
        (r"attn\.wk", "attn.key"),
        (r"attn\.wv", "attn.value"),
        (r"attn\.wo", "attn.dense"),
        (r"attention_norm", "ln"),
        (r"feed_forward\.w1", "ff_sub_layer.wg"),
        (r"feed_forward\.w2", "ff_sub_layer.w2"),
        (r"feed_forward\.w3", "ff_sub_layer.w1"),
        (r"ffn_norm", "ff_ln"),
    ]
    new_sd = {}
    for name, param in orig_sd.items():
        new_name = name
        for pattern, repl in replacements:
            new_name = re.sub(pattern, repl, new_name)
        new_sd[new_name] = param

        # llama in meta has unfused qkv attn weights, so these weights must be converted to fused weights in fms
        if (
            "attn.query" in new_name
            or "attn.key" in new_name
            or "attn.value" in new_name
        ):
            unfused_weights = [
                re.sub(r"w[qkv]", "wq", name),
                re.sub(r"w[qkv]", "wk", name),
                re.sub(r"w[qkv]", "wv", name),
            ]
            missing_weights = [w for w in unfused_weights if w not in orig_sd.keys()]
            if len(missing_weights) != 0:
                raise serialization.FusableWeightsMissingError(missing_weights)

            new_sd[
                re.sub(r"attn.(query|key|value)", "attn.qkv_fused", new_name)
            ] = torch.cat([orig_sd[w] for w in unfused_weights], dim=0)

<<<<<<< HEAD
        if "ff_sub_layer.wg" in new_name or "ff_sub_layer.wg" in new_name:
            unfused_weights = [
                re.sub(r"w[13]", "w1", name),
                re.sub(r"w[13]", "w3", name),
            ]

            missing_weights = [w for w in unfused_weights if w not in orig_sd.keys()]
            if len(missing_weights) != 0:
                raise serialization.FusableWeightsMissingError(missing_weights)

            new_sd[
                re.sub(r"ff_sub_layer.(w1|wg)", "ff_sub_layer.wg_fused", new_name)
            ] = torch.cat([orig_sd[w] for w in unfused_weights], dim=0)

=======
>>>>>>> 0b15d377
    return new_sd


def _hf_sd_to_fms_sd(hf_sd: Mapping) -> Mapping:
    replacements = [
        (r"^lm_head.weight", "shared.head.weight"),
        (r"^model.embed_tokens.weight", "shared.emb.weight"),
        (r"^model.norm", "dec_norm"),
        (r"^model.layers", "layers"),
        (r"self_attn\.k_proj", "attn.key"),
        (r"self_attn\.v_proj", "attn.value"),
        (r"self_attn\.q_proj", "attn.query"),
        (r"self_attn\.o_proj", "attn.dense"),
        (r"mlp\.gate_proj", "ff_sub_layer.wg"),
        (r"mlp\.up_proj", "ff_sub_layer.w1"),
        (r"mlp\.down_proj", "ff_sub_layer.w2"),
        (r"input_layernorm", "ln"),
        (r"post_attention_layernorm", "ff_ln"),
    ]
    new_sd = {}

    for name, param in hf_sd.items():
        new_name = name
        for pattern, repl in replacements:
            new_name = re.sub(pattern, repl, new_name)
        new_sd[new_name] = param

        # llama in hf has unfused qkv attn weights, so these weights must be converted to fused weights in fms
        if (
            "attn.query" in new_name
            or "attn.key" in new_name
            or "attn.value" in new_name
        ):
            unfused_weights = [
                re.sub(r"self_attn\.[kvq]_proj", "self_attn.q_proj", name),
                re.sub(r"self_attn\.[kvq]_proj", "self_attn.k_proj", name),
                re.sub(r"self_attn\.[kvq]_proj", "self_attn.v_proj", name),
            ]
            missing_weights = [w for w in unfused_weights if w not in hf_sd.keys()]
            if len(missing_weights) != 0:
                raise serialization.FusableWeightsMissingError(missing_weights)

            raw_mapping = {w: hf_sd[w] for w in unfused_weights}

            # q=0, k=1
            for unfused_weight_key in unfused_weights[:2]:
                temp = raw_mapping[unfused_weight_key]
                # nheads is used in the transformation required for hf->fms
                # here we are using 128 as this value fits with all popular models
                #   7B, 13B, 70B to recover the number of heads
                nheads = int(temp.size(0) / 128)

                temp = (
                    temp.view(nheads, 2, -1, temp.size(1))
                    .transpose(1, 2)
                    .reshape(*temp.size())
                )

                raw_mapping[unfused_weight_key] = temp
<<<<<<< HEAD

            new_sd[
                re.sub(r"attn.(query|key|value)", "attn.qkv_fused", new_name)
            ] = torch.cat([raw_mapping[w] for w in unfused_weights], dim=0)

        if "ff_sub_layer.wg" in new_name or "ff_sub_layer.w1" in new_name:
            unfused_weights = [
                re.sub(r"mlp.(gate|up)_proj", "mlp.gate_proj", name),
                re.sub(r"mlp.(gate|up)_proj", "mlp.up_proj", name),
            ]

            missing_weights = [w for w in unfused_weights if w not in hf_sd.keys()]
            if len(missing_weights) != 0:
                raise serialization.FusableWeightsMissingError(missing_weights)

            new_sd[
                re.sub(r"ff_sub_layer.(w1|wg)", "ff_sub_layer.wg_fused", new_name)
            ] = torch.cat([hf_sd[w] for w in unfused_weights], dim=0)
=======

            new_sd[
                re.sub(r"attn.(query|key|value)", "attn.qkv_fused", new_name)
            ] = torch.cat([raw_mapping[w] for w in unfused_weights], dim=0)
>>>>>>> 0b15d377

    return new_sd


serialization.register_adapter("llama", "meta", _rename_weights_to_fms)
serialization.register_adapter("llama", "hf", _hf_sd_to_fms_sd)
serialization._register_legacy_weight_preprocessor(
    "llama", serialization._legacy_attn_unfused_to_fused_weight_conversion
)
serialization._register_legacy_weight_preprocessor(
    "llama", serialization._legacy_mlp_glu_unfused_to_fused_weight_conversion
)


def convert_hf_llama(hf_model: "LlamaForCausalLM") -> LLaMA:  # type: ignore
    """
    Convert a Llama huggingface model to an fms model

    Parameters
    ----------
    hf_model: LlamaForCausalLM
        a Llama Huggingface model

    Returns
    -------
    LLaMA
        an FMS LLaMA model
    """

    if not _has_hf:
        raise ImportError(
            "in order to convert huggingface weights, you need to have transformers installed"
        )

    import re

    config = LLaMAConfig(
        src_vocab_size=hf_model.config.vocab_size,
        emb_dim=hf_model.config.hidden_size,
        norm_eps=hf_model.config.rms_norm_eps,
        nheads=hf_model.config.num_attention_heads,
        nlayers=hf_model.config.num_hidden_layers,
        hidden_grow_factor=hf_model.config.intermediate_size
        / hf_model.config.hidden_size,
        multiple_of=1,  # this is set to 1 as it is encoded in the hidden dimension
        activation_fn=hf_model.config.hidden_act,
        max_expected_seq_len=hf_model.config.max_position_embeddings,
    )
    model = LLaMA(config)
    count_parameters = lambda m: sum(p.numel() for p in m.parameters())
    assert count_parameters(model) == count_parameters(hf_model)

    hf_sd = hf_model.model.state_dict()

    replacements = [
        (r"^embed_tokens.weight", "shared.emb.weight"),
        (r"^norm", "dec_norm"),
        (r"^layers", "layers"),
        (r"self_attn\.k_proj", "attn.key"),
        (r"self_attn\.v_proj", "attn.value"),
        (r"self_attn\.q_proj", "attn.query"),
        (r"self_attn\.o_proj", "attn.dense"),
        (r"mlp\.gate_proj", "ff_sub_layer.wg"),
        (r"mlp\.up_proj", "ff_sub_layer.w1"),
        (r"mlp\.down_proj", "ff_sub_layer.w2"),
        (r"input_layernorm", "ln"),
        (r"post_attention_layernorm", "ff_ln"),
    ]
    new_sd = {}
    for name, param in hf_sd.items():
        new_name = name
        for pattern, repl in replacements:
            new_name = re.sub(pattern, repl, new_name)
        new_sd[new_name] = param

    model.load_state_dict(new_sd, strict=False)
    model.shared.head.weight = hf_model.lm_head.weight

    # model.rot_emb.freqs = hf_model.model.layers[0].self_attn.rotary_emb.inv_freq
    for layer in model.layers:
        q = layer.attn.query.weight.data
        q = (
            q.view(model.config.nheads, 2, -1, q.size(1))
            .transpose(1, 2)
            .reshape(*q.size())
        )
        layer.attn.query.weight.data = q

        k = layer.attn.key.weight.data
        k = (
            k.view(model.config.nheads, 2, -1, k.size(1))
            .transpose(1, 2)
            .reshape(*k.size())
        )
        layer.attn.key.weight.data = k

    return model<|MERGE_RESOLUTION|>--- conflicted
+++ resolved
@@ -411,7 +411,7 @@
                 re.sub(r"attn.(query|key|value)", "attn.qkv_fused", new_name)
             ] = torch.cat([orig_sd[w] for w in unfused_weights], dim=0)
 
-<<<<<<< HEAD
+        # llama in meta has unfused mlp weights, so these weights must be converted to fused weights in fms
         if "ff_sub_layer.wg" in new_name or "ff_sub_layer.wg" in new_name:
             unfused_weights = [
                 re.sub(r"w[13]", "w1", name),
@@ -426,8 +426,6 @@
                 re.sub(r"ff_sub_layer.(w1|wg)", "ff_sub_layer.wg_fused", new_name)
             ] = torch.cat([orig_sd[w] for w in unfused_weights], dim=0)
 
-=======
->>>>>>> 0b15d377
     return new_sd
 
 
@@ -487,12 +485,12 @@
                 )
 
                 raw_mapping[unfused_weight_key] = temp
-<<<<<<< HEAD
 
             new_sd[
                 re.sub(r"attn.(query|key|value)", "attn.qkv_fused", new_name)
             ] = torch.cat([raw_mapping[w] for w in unfused_weights], dim=0)
 
+        # llama in hf has unfused mlp weights, so these weights must be converted to fused weights in fms
         if "ff_sub_layer.wg" in new_name or "ff_sub_layer.w1" in new_name:
             unfused_weights = [
                 re.sub(r"mlp.(gate|up)_proj", "mlp.gate_proj", name),
@@ -506,12 +504,6 @@
             new_sd[
                 re.sub(r"ff_sub_layer.(w1|wg)", "ff_sub_layer.wg_fused", new_name)
             ] = torch.cat([hf_sd[w] for w in unfused_weights], dim=0)
-=======
-
-            new_sd[
-                re.sub(r"attn.(query|key|value)", "attn.qkv_fused", new_name)
-            ] = torch.cat([raw_mapping[w] for w in unfused_weights], dim=0)
->>>>>>> 0b15d377
 
     return new_sd
 
