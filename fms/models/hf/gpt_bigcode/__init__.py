import os
from typing import Union

import torch
from transformers import GPTBigCodeConfig, GPTBigCodeForCausalLM, PreTrainedModel

from fms.models.hf.gpt_bigcode.modeling_gpt_bigcode_hf import (
    HFAdaptedGPTBigCodeForCausalLM,
)


<<<<<<< HEAD
def get_model(
    model_name_or_path: Union[str, os.PathLike, PreTrainedModel],
) -> HFAdaptedGPTBigCodeForCausalLM:
    """
    Get a Huggingface adapted FMS model from an equivalent HF model

    Parameters
    ----------
    model_name_or_path: Union[str, os.PathLike, PreTrainedModel]
        Either the name of the model in huggingface hub, the absolute path to
        the huggingface model, or the huggingface model itself. If the
        model_name_or_path is a PreTrainedModel, it will not be deleted from
        memory

    Returns
    -------
    HFAdaptedGPTBigCodeForCausalLM
        A Huggingface adapted FMS implementation of GPT-BigCode
    """
    import torch
    from transformers import AutoModelForCausalLM

    from fms.models.gpt_bigcode import GPTBigCode
    from fms.models.hf.utils import register_fms_models

    register_fms_models()
    hf_model_in_memory = isinstance(model_name_or_path, PreTrainedModel)
    if hf_model_in_memory:
        hf_model = model_name_or_path
    else:
        hf_model = AutoModelForCausalLM.from_pretrained(model_name_or_path)

    model = GPTBigCode(
        src_vocab_size=hf_model.config.vocab_size,
        emb_dim=hf_model.config.n_embd,
        ln_eps=hf_model.config.layer_norm_epsilon,
        nheads=hf_model.config.n_head,
        nlayers=hf_model.config.n_layer,
        hidden_grow_factor=hf_model.config.n_inner / hf_model.config.hidden_size,
        pad_id=-1,
        max_pos=hf_model.config.max_position_embeddings,
    )

    new_hf_sd = __rename_weights_to_fms(hf_model.transformer.state_dict())
    model.load_state_dict(new_hf_sd, strict=False)
    with torch.no_grad():
        for i, layer in enumerate(hf_model.transformer.h):
            model.base_model.layers[i].attn.in_proj.qkv_fused.weight.copy_(
                layer.attn.c_attn.weight
            )
            model.base_model.layers[i].attn.in_proj.qkv_fused.bias.copy_(
                layer.attn.c_attn.bias
            )
            # if the model was not provided to us, we can assume we don't want
            # the layers to persist in memory
            if not hf_model_in_memory:
                del layer
        model.head.weight.copy_(hf_model.lm_head.weight)
    hf_model_fms = HFAdaptedGPTBigCodeForCausalLM.from_fms_model(
        model=model,
        bos_token_id=hf_model.config.bos_token_id,
        eos_token_id=hf_model.config.eos_token_id,
        pad_token_id=hf_model.config.pad_token_id,
    )
    return hf_model_fms


def __rename_weights_to_fms(orig_sd):
    import re

    replacements = [
        (r"^wte.weight", "base_model.embedding.weight"),
        (r"^wpe.weight", "base_model.position_embedding.weight"),
        (r"^ln_f", "base_model.dec_norm"),
        (r"^h", "base_model.layers"),
        # need to do kqv manually
        (r"attn\.c_proj", "attn.dense"),
        (r"mlp\.c_fc", "ff_sub_layer.w1"),
        (r"mlp\.c_proj", "ff_sub_layer.w2"),
        (r"ln_1", "ln"),
        (r"ln_2", "ff_ln"),
    ]
    new_sd = {}
    for name, param in orig_sd.items():
        new_name = name
        for pattern, repl in replacements:
            new_name = re.sub(pattern, repl, new_name)
        new_sd[new_name] = param

    return new_sd


=======
>>>>>>> c7351fd9
def convert_to_hf(
    fms_hf_model: HFAdaptedGPTBigCodeForCausalLM,
) -> GPTBigCodeForCausalLM:
    """
    Convert an HF-Adapted FMS GPTBigCode model to and HF model

    Parameters
    ----------
    fms_hf_model: HFAdaptedGPTBigCodeForCausalLM
        the HF-Adapted FMS GPTBigCode model

    Returns
    -------
    GPTBigCodeForCausalLM
        an HF equivalent model
    """
    hf_config = fms_hf_model.config
    oss_hf_model = GPTBigCodeForCausalLM(
        GPTBigCodeConfig(
            vocab_size=hf_config.vocab_size,
            n_embd=hf_config.hidden_size,
            layer_norm_epsilon=hf_config.ln_eps,
            n_head=hf_config.nheads,
            n_layer=hf_config.nlayers,
            n_inner=int(hf_config.hidden_size * hf_config.hidden_grow_factor),
            pad_token_id=hf_config.pad_token_id,
            bos_token_id=hf_config.bos_token_id,
            eos_token_id=hf_config.eos_token_id,
            n_positions=hf_config.max_pos,
            scale_attention_softmax_in_fp32=False,
        )
    )

    with torch.no_grad():
        oss_hf_model.transformer.wte.weight.copy_(
            fms_hf_model.decoder.model.embedding.weight
        )
        oss_hf_model.transformer.wpe.weight.copy_(
            fms_hf_model.decoder.model.position_embedding.weight
        )
        for i, oss_hf_layer in enumerate(oss_hf_model.transformer.h):
            fms_hf_layer = fms_hf_model.decoder.model.layers[i]

            # self attn
            oss_hf_layer.attn.c_attn.weight.copy_(
                fms_hf_layer.attn.in_proj.qkv_fused.weight
            )
            oss_hf_layer.attn.c_attn.bias.copy_(
                fms_hf_layer.attn.in_proj.qkv_fused.bias
            )
            oss_hf_layer.attn.c_proj.weight.copy_(fms_hf_layer.attn.dense.weight)
            oss_hf_layer.attn.c_proj.bias.copy_(fms_hf_layer.attn.dense.bias)

            # mlp
            oss_hf_layer.mlp.c_fc.weight.copy_(fms_hf_layer.ff_sub_layer.w1.weight)
            oss_hf_layer.mlp.c_fc.bias.copy_(fms_hf_layer.ff_sub_layer.w1.bias)
            oss_hf_layer.mlp.c_proj.weight.copy_(fms_hf_layer.ff_sub_layer.w2.weight)
            oss_hf_layer.mlp.c_proj.bias.copy_(fms_hf_layer.ff_sub_layer.w2.bias)

            # layer norm
            oss_hf_layer.ln_1.weight.copy_(fms_hf_layer.ln.weight)
            oss_hf_layer.ln_1.bias.copy_(fms_hf_layer.ln.bias)
            oss_hf_layer.ln_2.weight.copy_(fms_hf_layer.ff_ln.weight)
            oss_hf_layer.ln_2.bias.copy_(fms_hf_layer.ff_ln.bias)
        oss_hf_model.transformer.ln_f.weight.copy_(
            fms_hf_model.decoder.model.dec_norm.weight
        )
        oss_hf_model.transformer.ln_f.bias.copy_(
            fms_hf_model.decoder.model.dec_norm.bias
        )

    return oss_hf_model<|MERGE_RESOLUTION|>--- conflicted
+++ resolved
@@ -9,101 +9,6 @@
 )
 
 
-<<<<<<< HEAD
-def get_model(
-    model_name_or_path: Union[str, os.PathLike, PreTrainedModel],
-) -> HFAdaptedGPTBigCodeForCausalLM:
-    """
-    Get a Huggingface adapted FMS model from an equivalent HF model
-
-    Parameters
-    ----------
-    model_name_or_path: Union[str, os.PathLike, PreTrainedModel]
-        Either the name of the model in huggingface hub, the absolute path to
-        the huggingface model, or the huggingface model itself. If the
-        model_name_or_path is a PreTrainedModel, it will not be deleted from
-        memory
-
-    Returns
-    -------
-    HFAdaptedGPTBigCodeForCausalLM
-        A Huggingface adapted FMS implementation of GPT-BigCode
-    """
-    import torch
-    from transformers import AutoModelForCausalLM
-
-    from fms.models.gpt_bigcode import GPTBigCode
-    from fms.models.hf.utils import register_fms_models
-
-    register_fms_models()
-    hf_model_in_memory = isinstance(model_name_or_path, PreTrainedModel)
-    if hf_model_in_memory:
-        hf_model = model_name_or_path
-    else:
-        hf_model = AutoModelForCausalLM.from_pretrained(model_name_or_path)
-
-    model = GPTBigCode(
-        src_vocab_size=hf_model.config.vocab_size,
-        emb_dim=hf_model.config.n_embd,
-        ln_eps=hf_model.config.layer_norm_epsilon,
-        nheads=hf_model.config.n_head,
-        nlayers=hf_model.config.n_layer,
-        hidden_grow_factor=hf_model.config.n_inner / hf_model.config.hidden_size,
-        pad_id=-1,
-        max_pos=hf_model.config.max_position_embeddings,
-    )
-
-    new_hf_sd = __rename_weights_to_fms(hf_model.transformer.state_dict())
-    model.load_state_dict(new_hf_sd, strict=False)
-    with torch.no_grad():
-        for i, layer in enumerate(hf_model.transformer.h):
-            model.base_model.layers[i].attn.in_proj.qkv_fused.weight.copy_(
-                layer.attn.c_attn.weight
-            )
-            model.base_model.layers[i].attn.in_proj.qkv_fused.bias.copy_(
-                layer.attn.c_attn.bias
-            )
-            # if the model was not provided to us, we can assume we don't want
-            # the layers to persist in memory
-            if not hf_model_in_memory:
-                del layer
-        model.head.weight.copy_(hf_model.lm_head.weight)
-    hf_model_fms = HFAdaptedGPTBigCodeForCausalLM.from_fms_model(
-        model=model,
-        bos_token_id=hf_model.config.bos_token_id,
-        eos_token_id=hf_model.config.eos_token_id,
-        pad_token_id=hf_model.config.pad_token_id,
-    )
-    return hf_model_fms
-
-
-def __rename_weights_to_fms(orig_sd):
-    import re
-
-    replacements = [
-        (r"^wte.weight", "base_model.embedding.weight"),
-        (r"^wpe.weight", "base_model.position_embedding.weight"),
-        (r"^ln_f", "base_model.dec_norm"),
-        (r"^h", "base_model.layers"),
-        # need to do kqv manually
-        (r"attn\.c_proj", "attn.dense"),
-        (r"mlp\.c_fc", "ff_sub_layer.w1"),
-        (r"mlp\.c_proj", "ff_sub_layer.w2"),
-        (r"ln_1", "ln"),
-        (r"ln_2", "ff_ln"),
-    ]
-    new_sd = {}
-    for name, param in orig_sd.items():
-        new_name = name
-        for pattern, repl in replacements:
-            new_name = re.sub(pattern, repl, new_name)
-        new_sd[new_name] = param
-
-    return new_sd
-
-
-=======
->>>>>>> c7351fd9
 def convert_to_hf(
     fms_hf_model: HFAdaptedGPTBigCodeForCausalLM,
 ) -> GPTBigCodeForCausalLM:
