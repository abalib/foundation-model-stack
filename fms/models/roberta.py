import math
import re
from dataclasses import dataclass
from typing import Any, Mapping, Optional, OrderedDict

import torch
import torch.nn as nn

from fms import models
from fms.distributed.strategy import DistributedStrategy, NoOpStrategy
from fms.modules.attention import MultiHeadAttention
from fms.modules.feedforward import FeedForwardBlock
from fms.modules.head import ClassificationHead
from fms.utils import serialization
from fms.utils.activation import str_to_activation
from fms.utils.config import ModelConfig


@dataclass
class RoBERTaConfig(ModelConfig):
    src_vocab_size: int = 50265
    emb_dim: int = 768
    nheads: int = 12
    nlayers: int = 12
    pad_id: int = 1
    hidden_grow_factor: float = 4.0
    activation_fn: str = "gelu"
    classifier_activation_fn: str = "tanh"
    max_pos: int = 512
    p_dropout: float = 0.1
    multiquery_attn: bool = False
    norm_eps: float = 1e-12
    tie_heads: bool = False


class RoBERTaBlock(nn.Module):
    def __init__(self, config: RoBERTaConfig):
        super().__init__()
        self.config = config

        self.ln = nn.LayerNorm(self.config.emb_dim, self.config.norm_eps)
        self.ff_ln = nn.LayerNorm(self.config.emb_dim, self.config.norm_eps)

        self.attn = MultiHeadAttention(
            self.config.emb_dim,
            self.config.emb_dim // self.config.nheads,
            self.config.emb_dim // self.config.nheads,
            self.config.nheads,
            kvheads=1 if self.config.multiquery_attn else self.config.nheads,
            p_dropout=self.config.p_dropout,
            use_bias=True,
        )

        self.ff_sub_layer = FeedForwardBlock(
            self.config.emb_dim,
            hidden_grow_factor=self.config.hidden_grow_factor,
            activation_fn=str_to_activation(self.config.activation_fn),
            p_dropout=self.config.p_dropout,
            use_bias=True,
        )

        if self.config.p_dropout != 0:
            self.dropout = nn.Dropout(self.config.p_dropout)

    def forward(
        self,
        x: torch.Tensor,
        *,
        mask: Optional[torch.Tensor] = None,
        attn_algorithm: Optional[str] = None,
    ):
        # first we do MHA
        residual = x
        # self attention
        x = self.attn(
            q=x,
            mask=mask,
            attn_algorithm=attn_algorithm,
            is_self=True,
            is_causal_mask=False,
        )

        if self.config.p_dropout != 0:
            x = self.dropout(x)

        # residual connection
        x = x + residual
        # post ln
        x = self.ln(x)

        # then we do FF and Add&Norm
        residual = x
        x = self.ff_sub_layer(x)

        if self.config.p_dropout != 0:
            x = self.dropout(x)

        # another residual
        x = x + residual
        x = self.ff_ln(x)

        return x


class RoBERTaHeadless(nn.Module):
    def __init__(
        self, config: RoBERTaConfig, distributed_strategy: DistributedStrategy
    ):
        super().__init__()
        self.config = config
        self.distributed_strategy = distributed_strategy

        self.layers = nn.ModuleList(
            [
                self.distributed_strategy.distribute_layer(RoBERTaBlock(self.config), i)
                for i in range(self.config.nlayers)
            ]
        )

        # RoBERTa embeddings don't support TP as in many cases, the vocab size is not divisible by the world size
        self.embedding = self.distributed_strategy.distribute_module(
            nn.Embedding(self.config.src_vocab_size, self.config.emb_dim),
            final_layers=True,
        )

        self.position_embedding = self.distributed_strategy.distribute_module(
            nn.Embedding(self.config.max_pos, self.config.emb_dim),
            final_layers=True,
        )

        self.enc_norm = self.distributed_strategy.distribute_module(
            nn.LayerNorm(self.config.emb_dim, eps=self.config.norm_eps),
            final_layers=True,
        )

        if self.config.p_dropout:
            self.dropout = nn.Dropout(self.config.p_dropout)

    def reset_parameters(self):
        for layer in ["embedding", "position_embedding"]:
            nn.init.normal_(
                getattr(self, layer).weight,
                mean=0.0,
                std=self.config.emb_dim**-0.5,
            )
        for layer in self.layers:
            for sublayer in ["ln", "ff_ln", "attn", "ff_sub_layer"]:
                getattr(layer, sublayer).reset_parameters()
        self.enc_norm.reset_parameters()

    def forward(
        self,
        x: torch.Tensor,
        mask: Optional[torch.Tensor] = None,
        position_ids: Optional[torch.Tensor] = None,
        attn_algorithm: Optional[str] = None,
    ):
        if mask is None:
            if x is None:
                raise ValueError("cannot create a mask when x is None")
            pad_id: int = self.config.pad_id
            is_pad = x == pad_id
            mask = is_pad.unsqueeze(-1) == is_pad.unsqueeze(-2)

        x_emb = self.embedding(x)

        # if pad_id exists
        #   is_pad will be a BoolTensor
        #   otherwise pad_id will not be taken into account
        if self.config.pad_id is None:
            is_pad = torch.zeros_like(x, dtype=bool, device=x.device)
        else:
            is_pad = x == self.config.pad_id

        if position_ids is None:
            position_ids = ((~is_pad).cumsum(1) - 1).clamp(min=0)

        # look up position embeddings
        position_out = self.position_embedding(position_ids)

        # zero out the associated position embeddings
        if self.config.pad_id is not None:
            position_out = position_out.mul(~is_pad.unsqueeze(-1))

        # perform absolute position embedding
        x = x_emb + position_out

        # layer norm
        x = self.enc_norm(x)

        # add dropout
        if self.config.p_dropout:
            x = self.dropout(x)

        # layers
        for layer in self.layers:
            x = layer(x, mask=mask, attn_algorithm=attn_algorithm)

        return x


class RoBERTa(nn.Module):
    def __init__(
        self,
        config: Optional[RoBERTaConfig] = None,
        distributed_strategy: DistributedStrategy = NoOpStrategy,
        **kwargs,
    ):
        super(RoBERTa, self).__init__()
        if config is not None:
            self.config = config
        else:
            self.config = RoBERTaConfig()
        self.config = self.config.updated(**kwargs)
        self.distributed_strategy = distributed_strategy

        self.base_model = RoBERTaHeadless(self.config, self.distributed_strategy)

        # The head does not get TP-Wrapped as in many cases the vocab_size will not be divisible by the world size
        self.classification_head = self.distributed_strategy.distribute_module(
            ClassificationHead(
                self.config.emb_dim,
                # number of classes is vocab size as this is predicting a masked token
                num_classes=self.config.src_vocab_size,
                activation_fn=str_to_activation(self.config.activation_fn),
                layer_norm=nn.LayerNorm(self.config.emb_dim, self.config.norm_eps),
                dropout=self.config.p_dropout,
            ),
            final_layers=True,
        )

        # this model ties weights, so we tie here
        if self.config.tie_heads:
            self.classification_head.head.weight = self.base_model.embedding.weight

    def forward(
        self,
        x: torch.Tensor,
        mask: Optional[torch.Tensor] = None,
        position_ids: Optional[torch.Tensor] = None,
        attn_algorithm: Optional[str] = None,
    ):
        # run through the encoder layers
        x = self.base_model(
            x, mask=mask, position_ids=position_ids, attn_algorithm=attn_algorithm
        )

        # run through classification head and project to vocab space
        x = self.classification_head(x)
        return x

    @classmethod
    def from_config(cls, config: RoBERTaConfig) -> "RoBERTa":
        return cls(config)

    def get_config(self) -> RoBERTaConfig:
        return self.config

    def reset_parameters(self):
        self.base_model.reset_parameters()
        if self.config.tie_heads:
            self.classification_head.head.bias.data.zero_()
        else:
            self.classification_head.head.weight.data.normal_(
                0,
                1
                / math.sqrt(
                    math.sqrt(self.config.emb_dim * self.config.src_vocab_size)
                ),
            )


# a micro llama model to use with a char-level tokenizer
_micro_char_config = RoBERTaConfig(
    emb_dim=192, nheads=4, nlayers=5, max_pos=1024, src_vocab_size=256
)

_base_config = RoBERTaConfig()

_architecture_name = "roberta"


def _roberta_factory_factory(config):
    def factory(**kwargs):
        return RoBERTa(config, **kwargs)

    return factory


models.register_model(
    _architecture_name, "micro", _roberta_factory_factory(_micro_char_config)
)
models.register_model(
    _architecture_name, "base", _roberta_factory_factory(_base_config)
)

<<<<<<< HEAD
_convert_fused_qkv_0_0_4 = lambda sd: serialization.simple_mapping(
    sd, [serialization._legacy_attn_unfused_to_fused_weight_conversion]
=======
_convert_fused_qkv_0_0_4 = serialization.simple_mapping_adapter(
    [serialization._legacy_attn_unfused_to_fused_weight_conversion]
>>>>>>> d48fb3cc
)


def _hf_sd_to_fms_sd(hf_sd: Mapping[Any, Any]) -> Mapping[Any, Any]:
    replacements = [
        (r"^roberta.embeddings.word_embeddings.weight", "base_model.embedding.weight"),
        (
            r"^roberta.embeddings.position_embeddings.weight",
            "base_model.position_embedding.weight",
        ),
        (r"^roberta.embeddings.LayerNorm", "base_model.enc_norm"),
        (r"^roberta.encoder.layer", "base_model.layers"),
        (r"attention\.output\.LayerNorm", "ln"),
        (r"output\.LayerNorm", "ff_ln"),
        (r"attention\.self\.key", "attn.key"),
        (r"attention\.self\.value", "attn.value"),
        (r"attention\.self\.query", "attn.query"),
        (r"attention\.output\.dense", "attn.dense"),
        (r"intermediate\.dense", "ff_sub_layer.w1"),
        (r"output\.dense", "ff_sub_layer.w2"),
        (r"^lm_head\.dense", "classification_head.dense"),
        (r"^lm_head\.layer_norm", "classification_head.ln"),
        (r"^lm_head\.decoder", "classification_head.head"),
    ]
    new_sd = {}
    for name, param in hf_sd.items():
        new_name = name
        for pattern, repl in replacements:
            new_name = re.sub(pattern, repl, new_name)
        new_sd[new_name] = param

        # hf always has the first 2 spots set, we need to remove them as they are not used
        if name == "roberta.embeddings.position_embeddings.weight":
            new_sd[new_name] = new_sd[new_name][2:]

    fused_sd = _convert_fused_qkv_0_0_4(new_sd)

    return fused_sd


serialization.register_adapter("roberta", "hf", _hf_sd_to_fms_sd)
serialization.register_adapter("roberta", "fms.v0.0.4", _convert_fused_qkv_0_0_4)<|MERGE_RESOLUTION|>--- conflicted
+++ resolved
@@ -294,13 +294,8 @@
     _architecture_name, "base", _roberta_factory_factory(_base_config)
 )
 
-<<<<<<< HEAD
-_convert_fused_qkv_0_0_4 = lambda sd: serialization.simple_mapping(
-    sd, [serialization._legacy_attn_unfused_to_fused_weight_conversion]
-=======
-_convert_fused_qkv_0_0_4 = serialization.simple_mapping_adapter(
+__v0_0_4_adapter = serialization.simple_mapping_adapter(
     [serialization._legacy_attn_unfused_to_fused_weight_conversion]
->>>>>>> d48fb3cc
 )
 
 
@@ -336,10 +331,10 @@
         if name == "roberta.embeddings.position_embeddings.weight":
             new_sd[new_name] = new_sd[new_name][2:]
 
-    fused_sd = _convert_fused_qkv_0_0_4(new_sd)
+    fused_sd = __v0_0_4_adapter(new_sd)
 
     return fused_sd
 
 
 serialization.register_adapter("roberta", "hf", _hf_sd_to_fms_sd)
-serialization.register_adapter("roberta", "fms.v0.0.4", _convert_fused_qkv_0_0_4)+serialization.register_adapter("roberta", "fms.v0.0.4", __v0_0_4_adapter)