--- conflicted
+++ resolved
@@ -1,10 +1,6 @@
 from contextlib import nullcontext
 from functools import partial
-<<<<<<< HEAD
-from typing import Any, Callable, Mapping, MutableMapping, Optional, Tuple
-=======
-from typing import Callable, MutableMapping, Optional
->>>>>>> c94cf6f6
+from typing import Callable, MutableMapping, Optional, Tuple
 
 import torch
 from torch import nn
