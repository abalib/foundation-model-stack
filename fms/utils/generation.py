--- conflicted
+++ resolved
@@ -120,14 +120,9 @@
 
 
 def generate(
-<<<<<<< HEAD
     prefill_model: Union[Callable, torch.nn.Module],
     decode_model: Union[Callable, torch.nn.Module],
     input_ids: Union[torch.Tensor, List[torch.Tensor]],
-=======
-    model: Union[Callable, torch.nn.Module],
-    input_ids: torch.Tensor,
->>>>>>> 01a035e6
     max_seq_len: int = 4096,
     max_new_tokens: int = 256,
     temperature: float = 1.0,
@@ -175,17 +170,8 @@
         # our model requires batch dimension
         if not is_batch:
             input_ids = input_ids.unsqueeze(0)
-<<<<<<< HEAD
-    # if the inputs are a list, they may be made up of differently sized tensors
-    # in the case where the tensors are of different sizes, proper position ids and pads will be created
-    elif isinstance(input_ids, List):
-        is_batch = len(input_ids) > 1
-        input_ids, kwargs = __prepare_list_input(input_ids, prefill_model)
-=======
->>>>>>> 01a035e6
     else:
         raise TypeError("input_ids must be one of Tensor or List")
-
     eos_found = torch.zeros(
         input_ids.shape[0], dtype=torch.bool, device=input_ids.device
     )
@@ -212,8 +198,10 @@
         # iteration 0 is the prefill step (cache has not been filled yet), so no need to extend the mask/position_ids
         if i > 0:
             kwargs = __update_padding_kwargs(use_cache, kwargs)
+            print(kwargs)
             output = decode_model(input_ids, **kwargs)
         else:
+            print(kwargs)
             output = prefill_model(input_ids, **kwargs)
         if use_cache:
             logits, past_key_value_states = output
@@ -252,7 +240,6 @@
             next_input = next_val
         else:
             next_input = result
-        kwargs["position_ids"] = kwargs["position_ids"][:, -1:] + 1
 
     torch.cuda.synchronize()
     total_time = time.time() - total_start
