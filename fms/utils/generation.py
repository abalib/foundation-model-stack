--- conflicted
+++ resolved
@@ -104,13 +104,8 @@
 
 def generate(
     model: Union[Callable, torch.nn.Module],
-<<<<<<< HEAD
     input_ids: Union[torch.Tensor, List[torch.Tensor]],
     max_seq_len: int = 2048,
-=======
-    input_ids: torch.Tensor,
-    max_seq_len: int = 4096,
->>>>>>> 3cd05874
     max_new_tokens: int = 256,
     temperature: float = 1.0,
     top_k: int = 10,
