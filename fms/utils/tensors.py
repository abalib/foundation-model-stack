import functools
import itertools
import math
from typing import List, Tuple, TypeAlias, Union

import torch


_EXPANDABLE_HANDLED_FUNCTIONS = {}


def _expandable_implements(torch_function):
    """Register a torch function override"""

    def decorator(func):
        functools.update_wrapper(func, torch_function)
        _EXPANDABLE_HANDLED_FUNCTIONS[torch_function] = func
        return func

    return decorator


class ExpandableTensor(torch.Tensor):
    """
    This tensor behaves similarly to a java ArrayList along a specified
    dimension. It preallocates space along that dimension, and has an append
    operation that utilizes this space. This can be more efficient than
    performing many consecutive torch.cat operations.

    When preallocated space is exhasted, the internal length is doubled.
    All operations performed on this tensor use a view that truncates the
    un-utilized preallocated space.

    This class overrides and deviates from the contract of `torch.cat` such
    that in some cases the result of a `torch.cat( (expandable, other) )` will
    be an in-place modified `expandable`. This could cause bugs in cases where
    the original tensor is modified in-place.

    Args:
        tensor: the initial values to hold in this tensor.
        dim: the expandable dimension
        preallocate_length: the total amount of space to allocate along
            dimension `dim`
    """

    def __init__(self, tensor, dim=0, preallocate_length=None):
        super().__init__()
        self._dim = dim
        self._dim_length = tensor.shape[dim]
        self._underlying_tensor = tensor
        if preallocate_length is not None and preallocate_length > self._dim_length:
            sizes = list(tensor.size())
            sizes[dim] = preallocate_length
            self._underlying_tensor = torch.empty(
                size=sizes, dtype=tensor.dtype, device=tensor.device
            )
            self._tensor().copy_(tensor)

    def __new__(cls, tensor, dim=0, preallocate_length=None):
        return super().__new__(cls)

    def size(self, dim=None):
        # https://github.com/pytorch/pytorch/issues/111944
        if dim is None:
            return self._tensor().size()
        else:
            return self._tensor().size(dim=dim)

    def _append(self, tensor):
        """
        Returns a tensor equivalent to the result of
        `torch.cat( (self, tensor), dim=self._dim)`, possibly modifying `self`
        in-place to make use of preallocated space.
        """
        dim = self._dim
        expected = list(self._underlying_tensor.size())
        tensor_sizes = list(tensor.size())
        for i in range(len(expected)):
            if i != dim:
                assert expected[i] == tensor_sizes[i]
        if self.size()[dim] + tensor.size()[dim] <= self._underlying_tensor.size()[dim]:
            # copy into tail of _tensor
            view = self._underlying_tensor
            sizes = list(view.size())
            sizes[self._dim] = tensor.size()[dim]
            strides = self._underlying_tensor.stride()
            offset = self._dim_length * strides[self._dim]
            view = view.as_strided(size=sizes, stride=strides, storage_offset=offset)
            view.copy_(tensor)
            result = ExpandableTensor(self._underlying_tensor, dim=self._dim)
            result._dim_length = self._dim_length + tensor.shape[dim]
            return result
        else:
            # create new expandable tensor
            expanded = ExpandableTensor(
                self._tensor(), self._dim, self._underlying_tensor.shape[dim] * 2
            )
            return expanded._append(tensor)

    def _tensor(self):
        """
        Returns a view of the tensor excluding preallocated space
        """
        view = self._underlying_tensor
        sizes = list(view.size())
        sizes[self._dim] = self._dim_length
        view = view.as_strided(size=sizes, stride=view.stride())
        return view

    def __repr__(self):
        return self._tensor().__repr__()

    @_expandable_implements(torch.cat)
    def cat(tensors, dim=0, *, out=None):
        if (
            len(tensors)
            and type(tensors[0]) == ExpandableTensor
            and tensors[0]._dim == dim
        ):
            result = tensors[0]
            for tensor in tensors[1:]:
                result = result._append(tensor)
            return result
        else:
            tensors = [
                tensor._tensor() if type(tensor) == ExpandableTensor else tensor
                for tensor in tensors
            ]
            return torch.cat(tensors, dim, out=out)

    @classmethod
    def __torch_function__(cls, func, types, args=(), kwargs=None):
        if kwargs is None:
            kwargs = {}
        if func not in _EXPANDABLE_HANDLED_FUNCTIONS or not all(
            issubclass(t, (torch.Tensor, ExpandableTensor)) for t in types
        ):
            args = [a._tensor() if type(a) == ExpandableTensor else a for a in args]
            return func(*args, **kwargs)
        return _EXPANDABLE_HANDLED_FUNCTIONS[func](*args, **kwargs)


_PAGED_HANDLED_FUNCTIONS = {}


def _paged_implements(torch_function):
    """Register a torch function override"""

    def decorator(func):
        functools.update_wrapper(func, torch_function)
        _PAGED_HANDLED_FUNCTIONS[torch_function] = func
        return func

    return decorator


R_LIST: TypeAlias = List[Union[int, "R_LIST"]]


def _create_page_ids(
    dynamic_shapes: List[int], page_size: int, start_page: int
) -> Tuple[R_LIST, int]:
    """
    If we treat a tensor's underlying storage as a paged memory space,
    This method constructs the appropriate list of "page ids" to index
    into storage. The format is a nested list of page_ids where the
    outermost list is indexed on the first dynamic shape, etc.

    The second part of the tuple returned here is just an implementation
    detail used in recursion.
    """

    if len(dynamic_shapes) == 1:
        pages = int(math.ceil(dynamic_shapes[0] / page_size))
        last_page = start_page + pages
        return list(range(start_page, last_page)), last_page
    else:
        result: R_LIST = []
        last_page = start_page
        for _ in range(dynamic_shapes[0]):
            to_add, last_page = _create_page_ids(
                dynamic_shapes[1:], page_size, last_page
            )
            result.append(to_add)
        return result, last_page


def _flatten(ids: List[int]):
    result = []
    for id in ids:
        if isinstance(id, list):
            result.extend(_flatten(id))
        else:
            result.append(id)
    return result


class PagedStorage:
    def __init__(
        self,
        storage,
        page_size,
        refcounts,
        static_shape,
    ):
        self.storage = storage
        self.page_size = page_size
        self.refcounts = refcounts
        self.static_shape = static_shape

    @classmethod
    def from_tensor(
        self,
        static_shape,
        dynamic_shape,
        page_size=16,
        initial_storage=None,
        initial_page_ids=None,
        dtype=None,
        device=None,
    ):
        storage = initial_storage
        if storage is None:
            storage = torch.tensor(
                [128, page_size] + static_shape, device=device, dtype=dtype
            )
        elif initial_storage.numel() % (page_size * math.prod(static_shape)):
            last_dynamic_len = dynamic_shape[-1]
            # number of rows left on last dynamic dim to make a whole page
            remaining_rows = page_size - (last_dynamic_len % page_size)
            dyn_copy = dynamic_shape.copy()
            dyn_copy[-1] = remaining_rows
            buffer_shape = dyn_copy + static_shape
            new_storage = torch.zeros(
                buffer_shape, device=storage.device, dtype=storage.dtype
            )
            storage = torch.cat(
                (initial_storage, new_storage), dim=len(dynamic_shape) - 1
            )
            storage = storage.view([-1, page_size] + static_shape)
        else:
            storage = initial_storage.view([-1, page_size] + static_shape)

        pages = int(math.ceil(storage.numel() // page_size))

        refcounts = [0] * pages

        def populate_refcounts(ids):
            if type(ids) == list:
                for id in ids:
                    populate_refcounts(id)
            else:
                refcounts[ids] += 1

        populate_refcounts(initial_page_ids)
        return PagedStorage(storage, page_size, refcounts, static_shape)

    def apply_inplace(self, op_name, args, kwargs, page_ids):
        flattened = _flatten(page_ids)
        for id in flattened:
            op = getattr(self.storage[id], op_name)
            op(*args, **kwargs)

    def apply(self, op, args, kwargs, page_ids):
        storage = PagedStorage(
            self.storage.clone(),
            self.page_size,
            self.refcounts.copy(),
            self.static_shape,
        )
        storage.refcounts = [0 for _ in storage.refcounts]
        for id in _flatten(page_ids):
            storage.refcounts[id] = 1
        storage.apply_inplace(op + "_", args, kwargs, page_ids)
        return storage

    def expand(self, ratio=2, min_pages=128):
<<<<<<< HEAD
        current_pages = self.storage.shape[0]
=======
        """
        Expand the size of the storage to be able to hold more "pages" of
        memory. Will expand to the maximum of ratio x the current number of
        pages or min_pages.

        Args:
            ratio (int): Expand the memory allocation to at least ratio x the
                current size.
            min_pages (int): Expand to at least this number of pages.
        """
        current_pages = self.storage.numel() // (
            self.page_size * math.prod(self.static_shape)
        )
>>>>>>> 935c6458
        page_dim = max(min_pages, current_pages * ratio)
        storage = torch.empty(
            [page_dim, self.page_size] + self.static_shape,
            device=self.storage.device,
            dtype=self.storage.dtype,
        )
        target_slices = tuple(slice(0, size) for size in self.storage.shape)
        storage[target_slices] = self.storage
        self.storage = storage
        added_pages = storage.shape[0] - current_pages
        self.refcounts.extend([0] * added_pages)

    def free_pages(self) -> int:
        """
        How many pages of storage are available for use.
        """
        return sum([1 for x in self.refcounts if x == 0])

    def decrement_refcounts(self, page_ids):
        def decrement(ids):
            if type(ids) == list:
                for id in ids:
                    decrement(id)
            else:
                self.refcounts[ids] -= 1

        decrement(page_ids)


# list from: https://pytorch.org/docs/stable/torch.html
_pointwise_ops = set(
    [
        "abs",
        "absolute",
        "acos",
        "arccos",
        "acosh",
        "arccosh",
        "add",
        "addcdiv",
        "addcmul",
        "angle",
        "asin",
        "arcsin",
        "asinh",
        "arcsinh",
        "atan",
        "arctan",
        "atanh",
        "arctanh",
        "atan2",
        "arctan2",
        "bitwise_not",
        "bitwise_and",
        "bitwise_or",
        "bitwise_xor",
        "bitwise_left_shift",
        "bitwise_right_shift",
        "ceil",
        "clamp",
        "clip",
        "conj_physical",
        "copysign",
        "cos",
        "cosh",
        "deg2rad",
        "div",
        "divide",
        "digamma",
        "erf",
        "erfc",
        "erfinv",
        "exp",
        "exp2",
        "expm1",
        "fake_quantize_per_channel_affine",
        "fake_quantize_per_tensor_affine",
        "fix",
        "float_power",
        "floor",
        "floor_divide",
        "fmod",
        "frac",
        "frexp",
        "gradient",
        "imag",
        "ldexp",
        "lerp",
        "lgamma",
        "log",
        "log10",
        "log1p",
        "log2",
        "logaddexp",
        "logaddexp2",
        "logical_and",
        "logical_not",
        "logical_or",
        "logical_xor",
        "logit",
        "hypot",
        "i0",
        "igamma",
        "igammac",
        "mul",
        "multiply",
        "mvlgamma",
        "nan_to_num",
        "neg",
        "negative",
        "nextafter",
        "polygamma",
        "positive",
        "pow",
        "quantized_batch_norm",
        "quantized_max_pool1d",
        "quantized_max_pool2d",
        "rad2deg",
        "real",
        "reciprocal",
        "remainder",
        "round",
        "rsqrt",
        "sigmoid",
        "sign",
        "sgn",
        "signbit",
        "sin",
        "sinc",
        "sinh",
        "softmax",
        "sqrt",
        "square",
        "sub",
        "subtract",
        "tan",
        "tanh",
        "true_divide",
        "trunc",
        "xlogy",
    ]
)


class PagedTensor(torch.Tensor):
    """
    A PagedTensor stores tensor data in pages of tensor memory. This allows for
    allocating more space than required, and appending data into an existing
    tensor. It can also allow creating more sophisticated views of the
    underlying storage, which can be useful for kv caching with speculative
    decoding (because we decode many possible continuations of the same cache).

    Args:
    tensor: the tensor to use in paged storage
    static_dims: The dims that won't vary, e.g. an embedding dimension
    page_size: the number of entries of the static portion of the tensor to
        keep in one "page"
    """

    def __init__(
        self,
        static_dims,
        dynamic_dims,
        page_size,
        current_shape,
        dynamic_shape,
        paged_storage: PagedStorage,
        page_ids,
    ):
        super().__init__()
        self.static_dims = static_dims
        self.dynamic_dims = dynamic_dims
        self.page_size = page_size
        self.current_shape = current_shape
        self.dynamic_shape = dynamic_shape
        self.paged_storage = paged_storage
        self.page_ids = page_ids

    @classmethod
    def from_tensor(
        cls,
        tensor: torch.Tensor,
        static_dims: Union[int, List[int]] = -1,
        page_size: int = 16,
    ):
        if isinstance(static_dims, int):
            static_dims = [static_dims]
        else:
            static_dims = static_dims

        # normalize the dims in case of dims like `-1`
        static_dims = [dim % tensor.ndim for dim in static_dims]
        dynamic_dims = [i for i, _ in enumerate(tensor.shape) if i not in static_dims]
        current_shape = list(tensor.shape)
        page_size = page_size
        static_shape = [tensor.shape[x] for x in static_dims]
        dynamic_shape = [tensor.shape[x] for x in dynamic_dims]

        page_ids, _ = _create_page_ids(dynamic_shape, page_size, 0)
        paged_storage = PagedStorage.from_tensor(
            static_shape,
            dynamic_shape,
            page_size,
            tensor,
            page_ids,
            dtype=tensor.dtype,
            device=tensor.dtype,
        )
        return PagedTensor(
            static_dims,
            dynamic_dims,
            page_size,
            current_shape,
            dynamic_shape,
            paged_storage,
            page_ids,
        )

    def __new__(
        cls,
        static_dims,
        dynamic_dims,
        page_size,
        current_shape,
        dynamic_shape,
        paged_storage,
        page_ids,
    ):
        return super().__new__(cls)

    def __del__(self):
        self.paged_storage.decrement_refcounts(self.page_ids)

    def size(self, dim=None):
        # https://github.com/pytorch/pytorch/issues/111944
        if dim is None:
            return self.current_shape
        else:
            return self.current_shape[dim]

    def _tensor(self):
        """
        Returns a copy of the tensor, copied from paged storage
        """
        result = torch.empty(
            self.current_shape,
            device=self.paged_storage.storage.device,
            dtype=self.paged_storage.storage.dtype,
        )

<<<<<<< HEAD
        ranges = [range(dim) for dim in self.dynamic_shape[:-1]]
=======
        # We need to index into every page of memory referenced by
        # this tensor. Since the "paged" dim is a list in page_ids, we start
        # by constructing an index into the page_ids up to the final
        # dynamic dimension (the "paged" dimension)
        #
        # E.g. if we have dyn1 x dyn2 x 'paged' x static_dim1, ranges will be:
        # `[range(0, dyn1), range(0,dyn2)]` and dynamic_dims will be:
        # [ (0,0), (0,1), .... (0,dyn1), (1,0), (1,1) .... (dyn1-1, dyn2-1)]
        ranges = [range(dim) for dim in self.paged_storage.dynamic_shape[:-1]]
>>>>>>> 935c6458
        dynamic_indices = list(itertools.product(*ranges))

        for indices in dynamic_indices:
            page_ids = self.page_ids
            # iteratively go into the nested page_ids list
            # until we arrive at the actual list of ints.
            for index in indices:
                page_ids = page_ids[index]

            for i, page_id in enumerate(page_ids):
                # create an 'advanced' index slicing into the `result` tensor
                # selecting the locations of the current page
                complete_index = [slice(None)] * result.ndim
                for dim, index in zip(self.dynamic_dims, indices):
                    complete_index[dim] = index
                last_dynamic = self.dynamic_dims[-1]
                # get the actual page of memory from storage
                page = self.paged_storage.storage[page_id]

                # if it's the last page in the last dimension, it may not be a
                # "full" page. We'll need to both set correct `end`` to the
                # `slice` as well as select the relevant sub-part of this final
                # page.
                if i == len(page_ids) - 1:
                    end = self.current_shape[last_dynamic]
                    page_slices = [slice(0, size) for size in page.shape]
                    last_page_size = end - i * self.page_size
                    page_slices[0] = slice(0, last_page_size)
                    page = page[tuple(page_slices)]
                else:
                    end = (i + 1) * self.page_size

                # update the advanced index with the location of the final
                # paged dimension (the one from a list of page_ids)
                complete_index[last_dynamic] = slice(i * self.page_size, end)
                complete_index = tuple(complete_index)
                result[complete_index] = page

        return result

    def __repr__(self):
        return self._tensor().__repr__()

    def remove(self, idx, dim):
        """
        Modifies self.page_ids, which is an arbitrarily nested list of integers.
        The level of nesting depth is the `dim` (dimension) and `idx` is the index
        to be removed at that level.
        E.g. if self.page_ids = [[1,2,3],[4,5,6]]:
        remove(0, 0) would return [[4,5,6]]
        remove(2,1) would return [[1,2], [4,5]]
        """
        # static dimensions can't be modified.
        if dim in self.static_dims:
            raise RuntimeError("can't remove static dimensions")

        last_dynamic_dim = self.dynamic_dims[-1]

        def remove_helper(pages, current_dim):
            if current_dim == dim:
                if dim == last_dynamic_dim:
                    if idx != self.dynamic_shape[dim] - 1:
                        raise RuntimeError(
                            "Can only remove last idx of final dynamic dim"
                        )
                    elif idx % self.page_size == 0:
                        removed = pages.pop(len(pages) - 1)
                        self.paged_storage.decrement_refcounts(removed)
                        return pages
                    else:
                        # just shortening the shape takes care of this case, no need to remove
                        # any pages because only modifying within one page.
                        return pages
                else:
                    removed = pages.pop(idx)
                    self.paged_storage.decrement_refcounts(removed)
                    return pages
            else:
                return [remove_helper(nested, current_dim + 1) for nested in pages]

        self.page_ids = remove_helper(self.page_ids, 0)
        self.current_shape[dim] -= 1
        self.dynamic_shape[dim] -= 1

    # Most of these return a copy of the original
    # tensor, but it handles pointwise ops with look-through
    # into the underlying storage.
    @classmethod
    def __torch_function__(cls, func, types, args=(), kwargs=None):
        if kwargs is None:
            kwargs = {}

        name = func.__qualname__.split(".")[-1]
        inplace = name[-1] == "_"
        if name in _pointwise_ops or (inplace and name[:-1] in _pointwise_ops):
            first_pt = args[0]
            idx = 0
            for i, arg in enumerate(args):
                if isinstance(arg, PagedTensor):
                    first_pt = arg
                    idx = i
                    break
            assert isinstance(first_pt, PagedTensor)
            new_args = args[:idx] + args[idx + 1 :]
            if inplace:
                first_pt.paged_storage.apply_inplace(
                    name, new_args, kwargs, first_pt.page_ids
                )
                return first_pt
            else:
                new_storage = first_pt.paged_storage.apply(
                    name, new_args, kwargs, first_pt.page_ids
                )
                new_pt = PagedTensor(
                    first_pt.static_dims,
                    first_pt.dynamic_dims,
                    first_pt.page_size,
                    first_pt.current_shape,
                    first_pt.dynamic_shape,
                    new_storage,
                    first_pt.page_ids,
                )
                return new_pt

        if func not in _PAGED_HANDLED_FUNCTIONS or not all(
            issubclass(t, (torch.Tensor, PagedTensor)) for t in types
        ):
            args = [a._tensor() if type(a) == PagedTensor else a for a in args]
            return func(*args, **kwargs)
        return _PAGED_HANDLED_FUNCTIONS[func](*args, **kwargs)<|MERGE_RESOLUTION|>--- conflicted
+++ resolved
@@ -275,9 +275,6 @@
         return storage
 
     def expand(self, ratio=2, min_pages=128):
-<<<<<<< HEAD
-        current_pages = self.storage.shape[0]
-=======
         """
         Expand the size of the storage to be able to hold more "pages" of
         memory. Will expand to the maximum of ratio x the current number of
@@ -288,10 +285,7 @@
                 current size.
             min_pages (int): Expand to at least this number of pages.
         """
-        current_pages = self.storage.numel() // (
-            self.page_size * math.prod(self.static_shape)
-        )
->>>>>>> 935c6458
+        current_pages = self.storage.shape[0]
         page_dim = max(min_pages, current_pages * ratio)
         storage = torch.empty(
             [page_dim, self.page_size] + self.static_shape,
@@ -542,9 +536,6 @@
             dtype=self.paged_storage.storage.dtype,
         )
 
-<<<<<<< HEAD
-        ranges = [range(dim) for dim in self.dynamic_shape[:-1]]
-=======
         # We need to index into every page of memory referenced by
         # this tensor. Since the "paged" dim is a list in page_ids, we start
         # by constructing an index into the page_ids up to the final
@@ -553,8 +544,7 @@
         # E.g. if we have dyn1 x dyn2 x 'paged' x static_dim1, ranges will be:
         # `[range(0, dyn1), range(0,dyn2)]` and dynamic_dims will be:
         # [ (0,0), (0,1), .... (0,dyn1), (1,0), (1,1) .... (dyn1-1, dyn2-1)]
-        ranges = [range(dim) for dim in self.paged_storage.dynamic_shape[:-1]]
->>>>>>> 935c6458
+        ranges = [range(dim) for dim in self.dynamic_shape[:-1]]
         dynamic_indices = list(itertools.product(*ranges))
 
         for indices in dynamic_indices:
