--- conflicted
+++ resolved
@@ -4,11 +4,7 @@
 from collections import ChainMap
 from collections.abc import Iterable
 from pathlib import Path
-<<<<<<< HEAD
-from typing import Any, Callable, List, Mapping, MutableMapping, Optional, Tuple, Union
-=======
 from typing import Any, Callable, List, Mapping, MutableMapping, Optional, Set, Union
->>>>>>> a13dd55f
 
 import torch
 from packaging.version import Version
@@ -62,6 +58,32 @@
     if architecture not in __adapters:
         return []
     return list(__adapters[architecture].keys())
+
+
+def compose_adapters(
+    adapters: List[Callable[[Mapping[str, Any]], Mapping[str, Any]]]
+) -> Callable[[Mapping[str, Any]], Mapping[str, Any]]:
+    """
+    a helper function that will create a single adapter function from a list of adapter functions in order
+
+    Parameters
+    ----------
+    adapters: List[Callable[[Mapping[str, Any]], Mapping[str, Any]]]
+        list of adapter functions to be executed in order
+
+    Returns
+    -------
+    Callable[[Mapping[str, Any]], Mapping[str, Any]]
+        a new adapter function
+    """
+
+    def iter_adapter_func(sd):
+        result_sd = sd
+        for adapter in adapters:
+            result_sd = adapter(result_sd)
+        return result_sd
+
+    return iter_adapter_func
 
 
 def _get_adapter(
@@ -96,13 +118,9 @@
 
         versions.sort(key=Version)
 
-        def iter_adapter_func(sd):
-            result_sd = sd
-            for version in versions:
-                result_sd = __adapters[architecture][f"{source}.v{version}"](result_sd)
-            return result_sd
-
-        return iter_adapter_func
+        return compose_adapters(
+            [__adapters[architecture][f"{source}.v{version}"] for version in versions]
+        )
 
 
 def get_adapted(
