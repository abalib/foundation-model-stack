import abc
from typing import List, Optional, Tuple

import torch
import torch.distributed
from torch import Tensor, nn
from torch.distributed.distributed_c10d import ProcessGroup
from torch.nn import functional as F

from fms import distributed
from fms.distributed.tensorparallel import (
    copy_to_tensor_model_parallel_region,
    reduce_from_tensor_model_parallel_region,
)
from fms.modules.positions import PositionEncoder
from fms.modules.tp import TPModule


class QKV(nn.Module, metaclass=abc.ABCMeta):
    """Simple module for applying qkv in attention"""

    def __init__(
        self,
        emb_dim: int,
        nheads: int,
        kvheads: int,
        emb_kq_per_head: int,
        emb_v_per_head: int,
        use_bias: bool,
        *args,
        **kwargs
    ):
        super().__init__(*args, **kwargs)
        self.emb_dim = emb_dim
        self.nheads = nheads
        self.kvheads = kvheads
        self.emb_kq_per_head = emb_kq_per_head
        self.emb_v_per_head = emb_v_per_head
        self.use_bias = use_bias

    @abc.abstractmethod
    def forward(
        self, q: torch.Tensor, k: Optional[torch.Tensor], v: Optional[torch.Tensor]
    ) -> Tuple[torch.Tensor, torch.Tensor, torch.Tensor]:
        """applies query/key/value transformations on q, k, v inputs respectively and returns the resulting values

        Args:
            q: torch.Tensor
                the query tensor
            k: Optional[torch.Tensor]
                the optional key tensor
            v: Optional[torch.Tensor]
                the optional value tensor

        Returns:
        Tuple[torch.Tensor, torch.Tensor, torch.Tensor]
            the query, key, and value computed
        """
        pass

    @abc.abstractmethod
    def reset_params(self, gain: int = 1):
        """resets the query, key, and value weights for training

        Args:
            gain: int
                gain for std in norm (default is 1)
        """
        pass


class UnfusedQKV(QKV):
    """
    Unfused Weights implementation of QKV
    """

    def __init__(
        self,
        emb_dim: int,
        nheads: int,
        kvheads: int,
        emb_kq_per_head: int,
        emb_v_per_head: int,
        use_bias: bool,
        *args,
        **kwargs
    ):
        super().__init__(
            emb_dim,
            nheads,
            kvheads,
            emb_kq_per_head,
            emb_v_per_head,
            use_bias,
            *args,
            **kwargs
        )
        self.query = nn.Linear(
            self.emb_dim, self.nheads * self.emb_kq_per_head, bias=use_bias
        )
        self.key = nn.Linear(
            self.emb_dim, self.kvheads * self.emb_kq_per_head, bias=use_bias
        )
        self.value = nn.Linear(
            self.emb_dim, self.kvheads * self.emb_v_per_head, bias=use_bias
        )

    def reset_params(self, gain: int = 1):
        # Ensure softmax inputs are standard normal
        for layer in ["query", "key"]:
            nn.init.trunc_normal_(
                getattr(self, layer).weight, mean=0.0, std=self.emb_dim**-0.5
            )
        # Ensure projection layers have same scale (for normalized-step dataloaders like
        # AdamW / Sophia), and maintain input norm up to attention remix, in expectation
        nn.init.trunc_normal_(
            self.value.weight,
            mean=0.0,
            std=(gain / (self.emb_dim * self.nheads * self.emb_v_per_head) ** 0.5)
            ** 0.5,
        )  # Using explicit terms instead of numel to account for eventual MQA addition
        if self.use_bias:
            for layer in ["query", "key", "value"]:
                getattr(self, layer).bias.data.zero_()

    def forward(
        self, q: torch.Tensor, k: Optional[torch.Tensor], v: Optional[torch.Tensor]
    ) -> Tuple[torch.Tensor, torch.Tensor, torch.Tensor]:
        if (k is None and v is None) or (k is q and v is q):
            k = q
            v = q
        elif k is None or v is None:
            raise ValueError(
                "both k and v must either be given as tensors or both None"
            )

        # b x h x qlen x ds
        queries = self.query(q)
        keys = self.key(k)
        values = self.value(v)
        return queries, keys, values


class FusedQKV(QKV):
    """
    Fused Weights implementation of QKV
    """

    def __init__(
        self,
        emb_dim: int,
        nheads: int,
        kvheads: int,
        emb_kq_per_head: int,
        emb_v_per_head: int,
        use_bias: bool,
        *args,
        **kwargs
    ):
        super().__init__(
            emb_dim,
            nheads,
            kvheads,
            emb_kq_per_head,
            emb_v_per_head,
            use_bias,
            *args,
            **kwargs
        )
        self.splits = [
            self.nheads * self.emb_kq_per_head,
            self.kvheads * self.emb_kq_per_head,
            self.kvheads * self.emb_v_per_head,
        ]

        self.qkv_fused = nn.Linear(
            self.emb_dim,
            sum(self.splits),
            bias=self.use_bias,
        )

    def reset_params(self, gain: int = 1):
        # Ensure softmax inputs are standard normal
        self.qkv_fused.weight.data[
            : self.emb_kq_per_head * (self.nheads + self.kvheads)
        ].normal_(0, self.emb_dim**-0.5)
        # Ensure projection layers have same scale (for normalized-step dataloaders like
        # AdamW / Sophia), and maintain input norm up to attention remix, in expectation
        self.qkv_fused.weight.data[
            self.emb_kq_per_head * (self.nheads + self.kvheads) :
        ].normal_(
            0, (gain / (self.emb_dim * self.nheads * self.emb_v_per_head) ** 0.5) ** 0.5
        )
        if self.use_bias:
            self.qkv_fused.bias.data.zero_()

    def forward(
        self, q: torch.Tensor, k: Optional[torch.Tensor], v: Optional[torch.Tensor]
    ) -> Tuple[torch.Tensor, torch.Tensor, torch.Tensor]:
        if (k is None and v is None) or (k is q and v is q):
            qkv = q
        else:
            raise ValueError("q, k, and v must be the same or k and v must be None")
        return self.qkv_fused(qkv).split(self.splits, dim=-1)


class MultiHeadAttention(nn.Module):
    """
    Performs multi-headed self- or cross-attention, with optional attention masking.
    ...
    Args
    ----
    emb_dim : int
        Latent dimensionality of input and output tensors.
    emb_kq : int
        Latent dimensionality of each head in key and query projections (attention dimension).
    emb_v : int
        Latent dimensionality of each head in value projection (mixing dimension).
    nheads : int
        Number of attention heads.
    p_dropout : float|None
        Dropout probability. Must be in range [0,1]. If 0 or None, dropout will not be used.
    use_bias : bool
        Include bias terms in fully-connected sublayers?
    fused: bool
        if True, qkv weights will be fused, otherwise qkv weights will be unfused
    """

    # TODO: fused bool which decides implementation of in_proj (fused or unfused as its own module)
    def __init__(
        self,
        emb_dim,
        emb_kq,
        emb_v,
        nheads,
        kvheads,
        p_dropout=None,
        use_bias=False,
        position_encoder: Optional[PositionEncoder] = None,
<<<<<<< HEAD
        gain=1,
        fused: bool = True,
=======
>>>>>>> 03fbf69b
    ):
        super(MultiHeadAttention, self).__init__()
        self.nheads = nheads
        self.kvheads = kvheads
        self.emb_dim = emb_dim
        self.emb_kq_per_head = emb_kq
        self.emb_v_per_head = emb_v
        self.p_dropout = p_dropout if p_dropout is not None else 0.0
        self.use_bias = use_bias
        self.fused = fused

        self.in_proj: QKV = (FusedQKV if self.fused else UnfusedQKV)(
            self.emb_dim,
            self.nheads,
            self.kvheads,
            self.emb_kq_per_head,
            self.emb_v_per_head,
            self.use_bias,
        )

        self.dense = nn.Linear(
            self.nheads * self.emb_v_per_head, self.emb_dim, bias=use_bias
        )
        if self.p_dropout:
            self.attn_dropout = nn.Dropout(self.p_dropout)
        self.position_encoder = position_encoder
        # Avoiding graph breaks
        self.previous_flash: bool = torch.backends.cuda.flash_sdp_enabled()
        self.previous_mem_efficient: bool = (
            torch.backends.cuda.mem_efficient_sdp_enabled()
        )
        self.previous_math: bool = torch.backends.cuda.math_sdp_enabled()

<<<<<<< HEAD
    def reset_params(self, gain=1):
        self.in_proj.reset_params(gain)
        self.dense.weight.data.normal_(
            0, (gain / (self.emb_dim * self.nheads * self.emb_v_per_head) ** 0.5) ** 0.5
        )
        if self.use_bias:
            self.dense.bias.data.zero_()
=======
    def reset_parameters(self):
        for m in self.modules():
            if isinstance(m, nn.Linear):
                nn.init.trunc_normal_(m.weight, mean=0.0, std=0.02)
                if self.use_bias:
                    m.bias.data.zero_()
>>>>>>> 03fbf69b

    def forward(
        self,
        q: torch.Tensor,
        k: Optional[torch.Tensor] = None,
        v: Optional[torch.Tensor] = None,
        mask: Optional[Tensor] = None,
        position_ids=None,
        attn_algorithm=None,
        past_key_value_state: Optional[Tuple[Tensor, Tensor]] = None,
        use_cache=False,
        is_self=True,
        is_causal_mask=False,
    ):
        """
        past_key_value_state: tuple
            the cache to be used in attention of the form (<self/cross>_key, <self/cross>_value)
        position_ids: Optional[torch.LongTensor]
            The position of each of the tokens encoded in q and k. Used for RoPE embeddings
        use_cache: bool
            if True, the kv states for self/cross attention will be saved, otherwise they will not be saved
        is_self: bool
            if True, this will perform self attention, otherwise this will perform cross attention. Note: This will
            only be used in the case that use_cache=True. This may be removed in future

        Returns
        -------
        tensor or tuple
            If use_cache=False, only the hidden state will be returned as a tensor. If use_cache=True, a tuple will be
            returned in the form (hidden_state, cache) where hidden_state is a tensor and cache is of the form specified
            in past_key_value_state
        """
        # q, k, v: batch_size x seq_len x emb_dim
        # mask: batch_size x seq_len x seq_len
        batch_size, q_len, _ = q.size()

<<<<<<< HEAD
        if is_self or past_key_value_state is None:
            q_out, k_out, v_out = self.in_proj(q, k, v)

            # note: transposes will be moved in a later PR to fix dis-contiguous tensor issues
            queries = q_out.view(
                batch_size, q_len, self.nheads, self.emb_kq_per_head
            ).transpose(2, 1)
            keys = k_out.view(
                batch_size, q_len, self.kvheads, self.emb_kq_per_head
            ).transpose(2, 1)
            values = v_out.view(
                batch_size, q_len, self.kvheads, self.emb_v_per_head
            ).transpose(2, 1)
=======
        # split emb_dim as nheads*emb_dim_per_head
        # b x h x qlen x ds
        queries = self.query(q).view(
            batch_size, q_len, self.nheads, self.emb_kq_per_head
        )

        # if this is self attention, we always recompute
        # cross attention only gets computed when a cache does not exist
        # if we dont have the cache yet, we need to compute
        # d x (h x ds)
        # b x kvlen x d
        # b x kvlen x h x ds
        # b x h x kvlen x ds
        if is_self or past_key_value_state is None:
            keys = self.key(k).view(
                batch_size, kv_len, self.kvheads, self.emb_kq_per_head
            )

            values = self.value(v).view(
                batch_size, kv_len, self.kvheads, self.emb_v_per_head
            )
>>>>>>> 03fbf69b

            # You want to apply rotary embeddings pre-cache
            if self.position_encoder is not None:
                queries, keys = self.position_encoder.adjusted_qk(
                    queries, keys, position_ids, past_key_value_state, use_cache
                )

        queries = queries.transpose(2, 1)  # / (self.emb_kq_per_head**(1/4))
        keys = keys.transpose(2, 1)  # / (self.emb_kq_per_head**(1/4))
        values = values.transpose(2, 1)  # compatible with QK.T

        # if you want to use caching and past_key_value_state is not None meaning you have values in your cache
        if use_cache and past_key_value_state is not None:
            if is_self:
                keys = torch.cat((past_key_value_state[0], keys), dim=2)
                values = torch.cat((past_key_value_state[1], values), dim=2)
            else:
                keys = past_key_value_state[0]
                values = past_key_value_state[1]

        # Merge rel pos bias and mask into single float mask
        if mask is not None:
            # Our expected mask format is bs x q_len x k_len, so to make it broadcastable
            # we need to create the nheads dimension
            while len(mask.size()) != 4:  # expects bs (x nheads) x q_len x kv_len
                mask = mask.unsqueeze(1)

        if self.position_encoder is not None:
            attn_mask: Optional[Tensor] = self.position_encoder.adjusted_mask(
                mask, queries, keys, past_key_value_state, use_cache
            )
        else:
            attn_mask = mask

        # Expand kv so black-box attn will work
        expansion = self.nheads // self.kvheads
        # k/v: b h l d
        if expansion != 1:
            keys_e = keys.unsqueeze(2).expand(-1, -1, expansion, -1, -1).flatten(1, 2)
            values_e = (
                values.unsqueeze(2).expand(-1, -1, expansion, -1, -1).flatten(1, 2)
            )
        else:
            keys_e = keys
            values_e = values

        if attn_algorithm:
            # Pick which fused attn kernels will run.
            use_flash = attn_algorithm == "flash"
            use_mem_efficient = attn_algorithm == "mem"
            use_math = attn_algorithm == "math"

            torch.backends.cuda.enable_flash_sdp(use_flash)
            torch.backends.cuda.enable_mem_efficient_sdp(use_mem_efficient)
            torch.backends.cuda.enable_math_sdp(use_math)

        attn = F.scaled_dot_product_attention(
            queries,
            keys_e,
            values_e,
            attn_mask=attn_mask,
            dropout_p=self.p_dropout if self.training else 0.0,
            is_causal=is_causal_mask,
        )

        if attn_algorithm:
            torch.backends.cuda.enable_flash_sdp(self.previous_flash)
            torch.backends.cuda.enable_mem_efficient_sdp(self.previous_mem_efficient)
            torch.backends.cuda.enable_math_sdp(self.previous_math)

        # attn: bs x seq_len x nheads*emb_v_per_head
        # attn: b x h x qlen x ds
        # attn after permute: b x qlen x h x ds
        # b x qlen x (d)
        attn = (
            attn.transpose(2, 1)
            .contiguous()
            .view(batch_size, q_len, self.nheads * self.emb_v_per_head)
        )
        out = self.dense(attn)

        # if use_cache=True, we return the hidden_state as well as the kv cache
        if use_cache:
            return out, (keys, values)
        else:
            return out


class TPMultiHeadAttention(MultiHeadAttention, TPModule):
    """
    Performs multi-headed self- or cross-attention, with optional attention masking.
    This subclass adds support for Tensor Parallel
    ...
    Args
    ----
    Check MultiHeadAttention for up-to-date docs

    world_size: int
        the number of processes running this model in TP
    rank: int
        the index of this process wrt to the rest running the model in TP
    """

    def __init__(
        self,
        emb_dim,
        emb_kq,
        emb_v,
        nheads,
        kvheads,
        p_dropout=None,
        use_bias=False,
        position_encoder: Optional[PositionEncoder] = None,
<<<<<<< HEAD
        gain=1,
        fused: bool = True,
=======
>>>>>>> 03fbf69b
        group: Optional[ProcessGroup] = None,
    ):
        assert torch.distributed.is_initialized()

        rank, world_size = distributed.rank_and_world(group)
        assert (
            nheads % world_size == 0
        ), "The number of heads must be divisible by world size"
        MultiHeadAttention.__init__(
            self,
            emb_dim,
            emb_kq,
            emb_v,
            nheads // world_size,
            (kvheads // world_size) if kvheads > 1 else kvheads,
            p_dropout,
            use_bias,
            position_encoder,
<<<<<<< HEAD
            gain,
            fused,
=======
>>>>>>> 03fbf69b
        )
        self.pre_tp_kvheads = kvheads
        self.setup_tp(rank, world_size)

    def colwise_param_names(self) -> List[str]:
<<<<<<< HEAD
        if self.fused:
            colwise_weights = ["qkv_fused"]
        else:
            colwise_weights = ["query"]
            if self.kvheads != 1:
                colwise_weights.append("key")
                colwise_weights.append("value")
=======
        colwise_weights = ["query"]
        if self.pre_tp_kvheads != 1:
            colwise_weights.append("key")
            colwise_weights.append("value")
>>>>>>> 03fbf69b
        return colwise_weights

    def rowwise_param_names(self) -> List[str]:
        return ["dense"]

    @staticmethod
    def import_module(
        mha: MultiHeadAttention, group: ProcessGroup
    ) -> "TPMultiHeadAttention":
        tp_mha = TPMultiHeadAttention(
            emb_dim=mha.emb_dim,
            emb_kq=mha.emb_kq_per_head,
            emb_v=mha.emb_v_per_head,
            nheads=mha.nheads,
            kvheads=mha.kvheads,
            p_dropout=mha.p_dropout,
            use_bias=mha.use_bias,
            position_encoder=mha.position_encoder,
            group=group,
            fused=mha.fused,
        )
        return tp_mha

    def _copy_to_tp_region(
        self,
        q: torch.Tensor,
        k: Optional[torch.Tensor] = None,
        v: Optional[torch.Tensor] = None,
    ):
        if (k is None and v is None) or (k is q and v is q):
            q_par = copy_to_tensor_model_parallel_region(q)
            if self.fused:
                k_par = None
                v_par = None
            else:
                k_par = copy_to_tensor_model_parallel_region(k)
                v_par = copy_to_tensor_model_parallel_region(v)
        else:
            raise ValueError(
                "both k and v must either be given as tensors or both None"
            )

        return q_par, k_par, v_par

    def forward(
        self,
        q,
        k=None,
        v=None,
        mask=None,
        position_ids=None,
        attn_algorithm=None,
        past_key_value_state=None,
        use_cache=False,
        is_self=True,
        is_causal_mask=False,
    ):
        """
        Check MultiHeadAttention for up-to-date arguments and docs
        """

        q_par, k_par, v_par = self._copy_to_tp_region(q, k, v)

        out_par = MultiHeadAttention.forward(
            self,
            q_par,
            k_par,
            v_par,
            mask,
            position_ids,
            attn_algorithm,
            past_key_value_state,
            use_cache,
            is_self,
            is_causal_mask,
        )

        # if use_cache=True, we return the hidden_state as well as the kv cache.
        # We only reduce the output, and keep the cache thread-local
        if use_cache:
            out = reduce_from_tensor_model_parallel_region(out_par[0])
            return out, out_par[1]
        else:
            out = reduce_from_tensor_model_parallel_region(out_par)
            return out<|MERGE_RESOLUTION|>--- conflicted
+++ resolved
@@ -59,7 +59,7 @@
         pass
 
     @abc.abstractmethod
-    def reset_params(self, gain: int = 1):
+    def reset_parameters(self):
         """resets the query, key, and value weights for training
 
         Args:
@@ -105,23 +105,12 @@
             self.emb_dim, self.kvheads * self.emb_v_per_head, bias=use_bias
         )
 
-    def reset_params(self, gain: int = 1):
-        # Ensure softmax inputs are standard normal
-        for layer in ["query", "key"]:
-            nn.init.trunc_normal_(
-                getattr(self, layer).weight, mean=0.0, std=self.emb_dim**-0.5
-            )
-        # Ensure projection layers have same scale (for normalized-step dataloaders like
-        # AdamW / Sophia), and maintain input norm up to attention remix, in expectation
-        nn.init.trunc_normal_(
-            self.value.weight,
-            mean=0.0,
-            std=(gain / (self.emb_dim * self.nheads * self.emb_v_per_head) ** 0.5)
-            ** 0.5,
-        )  # Using explicit terms instead of numel to account for eventual MQA addition
-        if self.use_bias:
-            for layer in ["query", "key", "value"]:
-                getattr(self, layer).bias.data.zero_()
+    def reset_parameters(self):
+        for m in self.modules():
+            if isinstance(m, nn.Linear):
+                nn.init.trunc_normal_(m.weight, mean=0.0, std=0.02)
+                if self.use_bias:
+                    m.bias.data.zero_()
 
     def forward(
         self, q: torch.Tensor, k: Optional[torch.Tensor], v: Optional[torch.Tensor]
@@ -179,18 +168,8 @@
             bias=self.use_bias,
         )
 
-    def reset_params(self, gain: int = 1):
-        # Ensure softmax inputs are standard normal
-        self.qkv_fused.weight.data[
-            : self.emb_kq_per_head * (self.nheads + self.kvheads)
-        ].normal_(0, self.emb_dim**-0.5)
-        # Ensure projection layers have same scale (for normalized-step dataloaders like
-        # AdamW / Sophia), and maintain input norm up to attention remix, in expectation
-        self.qkv_fused.weight.data[
-            self.emb_kq_per_head * (self.nheads + self.kvheads) :
-        ].normal_(
-            0, (gain / (self.emb_dim * self.nheads * self.emb_v_per_head) ** 0.5) ** 0.5
-        )
+    def reset_parameters(self):
+        nn.init.trunc_normal_(self.qkv_fused.weight, mean=0.0, std=0.02)
         if self.use_bias:
             self.qkv_fused.bias.data.zero_()
 
@@ -237,11 +216,7 @@
         p_dropout=None,
         use_bias=False,
         position_encoder: Optional[PositionEncoder] = None,
-<<<<<<< HEAD
-        gain=1,
         fused: bool = True,
-=======
->>>>>>> 03fbf69b
     ):
         super(MultiHeadAttention, self).__init__()
         self.nheads = nheads
@@ -275,22 +250,14 @@
         )
         self.previous_math: bool = torch.backends.cuda.math_sdp_enabled()
 
-<<<<<<< HEAD
-    def reset_params(self, gain=1):
-        self.in_proj.reset_params(gain)
-        self.dense.weight.data.normal_(
-            0, (gain / (self.emb_dim * self.nheads * self.emb_v_per_head) ** 0.5) ** 0.5
-        )
-        if self.use_bias:
-            self.dense.bias.data.zero_()
-=======
     def reset_parameters(self):
         for m in self.modules():
             if isinstance(m, nn.Linear):
                 nn.init.trunc_normal_(m.weight, mean=0.0, std=0.02)
                 if self.use_bias:
                     m.bias.data.zero_()
->>>>>>> 03fbf69b
+            elif isinstance(m, QKV):
+                m.reset_parameters()
 
     def forward(
         self,
@@ -327,27 +294,6 @@
         # mask: batch_size x seq_len x seq_len
         batch_size, q_len, _ = q.size()
 
-<<<<<<< HEAD
-        if is_self or past_key_value_state is None:
-            q_out, k_out, v_out = self.in_proj(q, k, v)
-
-            # note: transposes will be moved in a later PR to fix dis-contiguous tensor issues
-            queries = q_out.view(
-                batch_size, q_len, self.nheads, self.emb_kq_per_head
-            ).transpose(2, 1)
-            keys = k_out.view(
-                batch_size, q_len, self.kvheads, self.emb_kq_per_head
-            ).transpose(2, 1)
-            values = v_out.view(
-                batch_size, q_len, self.kvheads, self.emb_v_per_head
-            ).transpose(2, 1)
-=======
-        # split emb_dim as nheads*emb_dim_per_head
-        # b x h x qlen x ds
-        queries = self.query(q).view(
-            batch_size, q_len, self.nheads, self.emb_kq_per_head
-        )
-
         # if this is self attention, we always recompute
         # cross attention only gets computed when a cache does not exist
         # if we dont have the cache yet, we need to compute
@@ -355,15 +301,14 @@
         # b x kvlen x d
         # b x kvlen x h x ds
         # b x h x kvlen x ds
+        # todo: Cross attention (This always is true for now)
         if is_self or past_key_value_state is None:
-            keys = self.key(k).view(
-                batch_size, kv_len, self.kvheads, self.emb_kq_per_head
-            )
-
-            values = self.value(v).view(
-                batch_size, kv_len, self.kvheads, self.emb_v_per_head
-            )
->>>>>>> 03fbf69b
+            q_out, k_out, v_out = self.in_proj(q, k, v)
+
+            # note: transposes will be moved in a later PR to fix dis-contiguous tensor issues
+            queries = q_out.view(batch_size, q_len, self.nheads, self.emb_kq_per_head)
+            keys = k_out.view(batch_size, q_len, self.kvheads, self.emb_kq_per_head)
+            values = v_out.view(batch_size, q_len, self.kvheads, self.emb_v_per_head)
 
             # You want to apply rotary embeddings pre-cache
             if self.position_encoder is not None:
@@ -477,11 +422,7 @@
         p_dropout=None,
         use_bias=False,
         position_encoder: Optional[PositionEncoder] = None,
-<<<<<<< HEAD
-        gain=1,
         fused: bool = True,
-=======
->>>>>>> 03fbf69b
         group: Optional[ProcessGroup] = None,
     ):
         assert torch.distributed.is_initialized()
@@ -500,30 +441,19 @@
             p_dropout,
             use_bias,
             position_encoder,
-<<<<<<< HEAD
-            gain,
             fused,
-=======
->>>>>>> 03fbf69b
         )
         self.pre_tp_kvheads = kvheads
         self.setup_tp(rank, world_size)
 
     def colwise_param_names(self) -> List[str]:
-<<<<<<< HEAD
         if self.fused:
             colwise_weights = ["qkv_fused"]
         else:
             colwise_weights = ["query"]
-            if self.kvheads != 1:
+            if self.pre_tp_kvheads != 1:
                 colwise_weights.append("key")
                 colwise_weights.append("value")
-=======
-        colwise_weights = ["query"]
-        if self.pre_tp_kvheads != 1:
-            colwise_weights.append("key")
-            colwise_weights.append("value")
->>>>>>> 03fbf69b
         return colwise_weights
 
     def rowwise_param_names(self) -> List[str]:
