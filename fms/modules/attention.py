import abc
from typing import Dict, List, Optional, Set, Tuple

import torch
import torch.distributed
from float8_experimental import Float8Tensor
from torch import Tensor, nn
from torch.distributed.distributed_c10d import ProcessGroup
from torch.nn import functional as F

from fms import distributed
from fms.distributed.tensorparallel import (
    copy_to_tensor_model_parallel_region,
    reduce_from_tensor_model_parallel_region,
)
from fms.modules.positions import PositionEncoder
from fms.modules.tp import TPModule


<<<<<<< HEAD
HAS_FLASHINFER = False
try:
    from flashinfer import (
        batch_decode_with_padded_kv_cache,
        single_decode_with_kv_cache,
    )

    HAS_FLASHINFER = True

    torch.library.define(
        "fp8_fast::batch_decode_with_padded_kv_cache",
        "(Tensor q, Tensor k, Tensor v) -> Tensor",
    )

    @torch.library.impl("fp8_fast::batch_decode_with_padded_kv_cache", "CUDA")
    def flashinfer_compile(queries, keys, values):
        queries = torch.squeeze(queries)
        # if USE_FP8_DECODE:
        queries = queries.to(torch.float8_e5m2)
        # attn: b x h x ds
        attn = batch_decode_with_padded_kv_cache(
            queries,
            keys,
            values,
            kv_layout="HND",
        )
        attn = attn.unsqueeze(2)
        return attn

    @torch.library.impl_abstract("fp8_fast::batch_decode_with_padded_kv_cache")
    def flashinfer_meta(queries, keys, values):
        return queries

except:
    pass
USE_FLASHINFER_FP8_DECODE = True and HAS_FLASHINFER
USE_FP8_FUSED_ATTN = True  # turn this on if testing fp8 attn kernels
=======
class QKV(nn.Module, metaclass=abc.ABCMeta):
    """Simple module for applying qkv in attention"""

    def __init__(
        self,
        emb_dim: int,
        nheads: int,
        kvheads: int,
        emb_kq_per_head: int,
        emb_v_per_head: int,
        use_bias: bool,
        *args,
        **kwargs,
    ):
        super().__init__(*args, **kwargs)
        self.emb_dim = emb_dim
        self.nheads = nheads
        self.kvheads = kvheads
        self.emb_kq_per_head = emb_kq_per_head
        self.emb_v_per_head = emb_v_per_head
        self.use_bias = use_bias

    @abc.abstractmethod
    def forward(
        self, q: torch.Tensor, k: Optional[torch.Tensor], v: Optional[torch.Tensor]
    ) -> Tuple[torch.Tensor, torch.Tensor, torch.Tensor]:
        """applies query/key/value transformations on q, k, v inputs respectively and returns the resulting values

        Args:
            q: torch.Tensor
                the query tensor
            k: Optional[torch.Tensor]
                the optional key tensor
            v: Optional[torch.Tensor]
                the optional value tensor

        Returns:
        Tuple[torch.Tensor, torch.Tensor, torch.Tensor]
            the query, key, and value computed
        """
        pass

    @abc.abstractmethod
    def reset_parameters(self):
        """resets the query, key, and value weights for training

        Args:
            gain: int
                gain for std in norm (default is 1)
        """
        pass


class UnfusedQKV(QKV):
    """
    Unfused Weights implementation of QKV
    """

    def __init__(
        self,
        emb_dim: int,
        nheads: int,
        kvheads: int,
        emb_kq_per_head: int,
        emb_v_per_head: int,
        use_bias: bool,
        *args,
        **kwargs,
    ):
        super().__init__(
            emb_dim,
            nheads,
            kvheads,
            emb_kq_per_head,
            emb_v_per_head,
            use_bias,
            *args,
            **kwargs,
        )
        self.query = nn.Linear(
            self.emb_dim, self.nheads * self.emb_kq_per_head, bias=use_bias
        )
        self.key = nn.Linear(
            self.emb_dim, self.kvheads * self.emb_kq_per_head, bias=use_bias
        )
        self.value = nn.Linear(
            self.emb_dim, self.kvheads * self.emb_v_per_head, bias=use_bias
        )

    def reset_parameters(self):
        for m in self.modules():
            if isinstance(m, nn.Linear):
                nn.init.trunc_normal_(m.weight, mean=0.0, std=0.02)
                if self.use_bias:
                    m.bias.data.zero_()

    def forward(
        self, q: torch.Tensor, k: Optional[torch.Tensor], v: Optional[torch.Tensor]
    ) -> Tuple[torch.Tensor, torch.Tensor, torch.Tensor]:
        if k is None and v is None:
            k = q
            v = q
        elif k is None or v is None:
            raise ValueError(
                "both k and v must either be given as tensors or both None"
            )

        # b x h x qlen x ds
        queries = self.query(q)
        keys = self.key(k)
        values = self.value(v)
        return queries, keys, values


class FusedQKV(QKV):
    """
    Fused Weights implementation of QKV
    """

    def __init__(
        self,
        emb_dim: int,
        nheads: int,
        kvheads: int,
        emb_kq_per_head: int,
        emb_v_per_head: int,
        use_bias: bool,
        *args,
        **kwargs,
    ):
        super().__init__(
            emb_dim,
            nheads,
            kvheads,
            emb_kq_per_head,
            emb_v_per_head,
            use_bias,
            *args,
            **kwargs,
        )
        self.splits = [
            self.nheads * self.emb_kq_per_head,
            self.kvheads * self.emb_kq_per_head,
            self.kvheads * self.emb_v_per_head,
        ]

        self.qkv_fused = nn.Linear(
            self.emb_dim,
            sum(self.splits),
            bias=self.use_bias,
        )

    def reset_parameters(self):
        nn.init.trunc_normal_(self.qkv_fused.weight, mean=0.0, std=0.02)
        if self.use_bias:
            self.qkv_fused.bias.data.zero_()

    def forward(
        self, q: torch.Tensor, k: Optional[torch.Tensor], v: Optional[torch.Tensor]
    ) -> Tuple[torch.Tensor, torch.Tensor, torch.Tensor]:
        if (k is None and v is None) or (k is q and v is q):
            qkv = q
        else:
            raise ValueError("q, k, and v must be the same or k and v must be None")
        return self.qkv_fused(qkv).split(self.splits, dim=-1)
>>>>>>> 963be415


class MultiHeadAttention(nn.Module):
    """
    Performs multi-headed self- or cross-attention, with optional attention masking.
    ...
    Args
    ----
    emb_dim : int
        Latent dimensionality of input and output tensors.
    emb_kq : int
        Latent dimensionality of each head in key and query projections (attention dimension).
    emb_v : int
        Latent dimensionality of each head in value projection (mixing dimension).
    nheads : int
        Number of attention heads.
    p_dropout : float|None
        Dropout probability. Must be in range [0,1]. If 0 or None, dropout will not be used.
    use_bias : bool
        Include bias terms in fully-connected sublayers?
    fused: bool
        if True, qkv weights will be fused, otherwise qkv weights will be unfused
    """

    def __init__(
        self,
        emb_dim,
        emb_kq,
        emb_v,
        nheads,
        kvheads,
        p_dropout=None,
        use_bias=False,
        position_encoder: Optional[PositionEncoder] = None,
<<<<<<< HEAD
=======
        fused: bool = True,
>>>>>>> 963be415
        use_fp8_kvcache=False,
    ):
        super(MultiHeadAttention, self).__init__()
        self.nheads = nheads
        self.kvheads = kvheads
        self.emb_dim = emb_dim
        self.emb_kq_per_head = emb_kq
        self.emb_v_per_head = emb_v
        self.p_dropout = p_dropout if p_dropout is not None else 0.0
        self.use_bias = use_bias
        self.fused = fused

        self.in_proj: QKV = (FusedQKV if self.fused else UnfusedQKV)(
            self.emb_dim,
            self.nheads,
            self.kvheads,
            self.emb_kq_per_head,
            self.emb_v_per_head,
            self.use_bias,
        )

        self.dense = nn.Linear(
            self.nheads * self.emb_v_per_head, self.emb_dim, bias=use_bias
        )
        if self.p_dropout:
            self.attn_dropout = nn.Dropout(self.p_dropout)
        self.position_encoder = position_encoder
        # Avoiding graph breaks
        self.previous_flash: bool = torch.backends.cuda.flash_sdp_enabled()
        self.previous_mem_efficient: bool = (
            torch.backends.cuda.mem_efficient_sdp_enabled()
        )
        self.previous_math: bool = torch.backends.cuda.math_sdp_enabled()
        self.use_fp8_kvcache = use_fp8_kvcache
        self.register_buffer(
            "fp8_kv_scale", torch.tensor([1.0], dtype=torch.float), persistent=False
        )

    def reset_parameters(self):
        self.fp8_kv_scale = torch.ones(
            (1,), dtype=torch.float, device=torch.device("cuda")
        )
        for m in self.modules():
            if isinstance(m, nn.Linear):
                nn.init.trunc_normal_(m.weight, mean=0.0, std=0.02)
                if self.use_bias:
                    m.bias.data.zero_()
            elif isinstance(m, QKV):
                m.reset_parameters()

    def to_tp(self, group: ProcessGroup) -> "TPMultiHeadAttention":
        return TPMultiHeadAttention.import_module(self, group)

    def forward(
        self,
        q: torch.Tensor,
        k: Optional[torch.Tensor] = None,
        v: Optional[torch.Tensor] = None,
        mask: Optional[Tensor] = None,
        position_ids=None,
        attn_algorithm=None,
        past_key_value_state: Optional[Tuple[Tensor, Tensor]] = None,
        use_cache=False,
        is_self=True,
        is_causal_mask=False,
    ):
        """
        past_key_value_state: tuple
            the cache to be used in attention of the form (<self/cross>_key, <self/cross>_value)
        position_ids: Optional[torch.LongTensor]
            The position of each of the tokens encoded in q and k. Used for RoPE embeddings
        use_cache: bool
            if True, the kv states for self/cross attention will be saved, otherwise they will not be saved
        is_self: bool
            if True, this will perform self attention, otherwise this will perform cross attention. Note: This will
            only be used in the case that use_cache=True. This may be removed in future

        Returns
        -------
        tensor or tuple
            If use_cache=False, only the hidden state will be returned as a tensor. If use_cache=True, a tuple will be
            returned in the form (hidden_state, cache) where hidden_state is a tensor and cache is of the form specified
            in past_key_value_state
        """
        # q, k, v: batch_size x seq_len x emb_dim
        # mask: batch_size x seq_len x seq_len
        batch_size, q_len, _ = q.size()

        # if this is self attention, we always recompute
        # cross attention only gets computed when a cache does not exist
        # if we dont have the cache yet, we need to compute
        # d x (h x ds)
        # b x kvlen x d
        # b x kvlen x h x ds
        # b x h x kvlen x ds
        # todo: Cross attention (This always is true for now)
        if is_self or past_key_value_state is None:
            q_out, k_out, v_out = self.in_proj(q, k, v)

            # note: transposes will be moved in a later PR to fix dis-contiguous tensor issues
            queries = q_out.view(batch_size, q_len, self.nheads, self.emb_kq_per_head)
            keys = k_out.view(batch_size, q_len, self.kvheads, self.emb_kq_per_head)
            values = v_out.view(batch_size, q_len, self.kvheads, self.emb_v_per_head)

            # You want to apply rotary embeddings pre-cache
            if self.position_encoder is not None:
                queries, keys = self.position_encoder.adjusted_qk(
                    queries,
                    keys,
                    position_ids,
                    past_key_value_state,
                    use_cache,
                    inplace=True,
                )

        queries = queries.transpose(2, 1)  # / (self.emb_kq_per_head**(1/4))
        keys = keys.transpose(2, 1)  # / (self.emb_kq_per_head**(1/4))
        values = values.transpose(2, 1)  # compatible with QK.T

        # if you want to use caching and past_key_value_state is not None meaning you have values in your cache
        if (
            use_cache
            and past_key_value_state is not None
            and past_key_value_state[0].numel() > 0
        ):
            if is_self:
                if self.use_fp8_kvcache:
                    keys = Float8Tensor.to_float8(
<<<<<<< HEAD
                        keys, self.fp8_kv_scale, torch.float8_e5m2
                    )
                    values = Float8Tensor.to_float8(
                        values, self.fp8_kv_scale, torch.float8_e5m2
=======
                        keys, self.fp8_kv_scale, torch.float8_e4m3fn
                    )
                    values = Float8Tensor.to_float8(
                        values, self.fp8_kv_scale, torch.float8_e4m3fn
>>>>>>> 963be415
                    )
                past_key_value_state[0][:, :, position_ids[0]] = keys
                past_key_value_state[1][:, :, position_ids[0]] = values
                keys_c = past_key_value_state[0]
                values_c = past_key_value_state[1]
<<<<<<< HEAD
            else:
                keys_c = past_key_value_state[0]
                values_c = past_key_value_state[1]
        else:
            B, H, _, E = keys.shape
            if self.use_fp8_kvcache:
                max_fp8_value = 57344.0
                self.fp8_kv_scale = torch.max(
                    torch.max(
                        torch.max(torch.abs(keys)) / max_fp8_value, self.fp8_kv_scale
                    ),
                    torch.max(
                        torch.max(torch.abs(values)) / max_fp8_value, self.fp8_kv_scale
                    ),
                )
                keys_c = Float8Tensor.to_float8(
                    torch.zeros((B, H, 256, E), device=keys.device, dtype=keys.dtype),
                    self.fp8_kv_scale,
                    torch.float8_e5m2,
                )
                values_c = Float8Tensor.to_float8(
                    torch.zeros((B, H, 256, E), device=keys.device, dtype=values.dtype),
                    self.fp8_kv_scale,
                    torch.float8_e5m2,
                )
                keys_c[:, :, position_ids[0]] = Float8Tensor.to_float8(
                    keys, self.fp8_kv_scale, torch.float8_e5m2
                )
                values_c[:, :, position_ids[0]] = Float8Tensor.to_float8(
                    values, self.fp8_kv_scale, torch.float8_e5m2
                )
            else:
=======
            else:
                keys_c = past_key_value_state[0]
                values_c = past_key_value_state[1]
        else:
            B, H, _, E = keys.shape
            if self.use_fp8_kvcache:
                self.fp8_kv_scale = torch.max(
                    torch.max(torch.max(torch.abs(keys)), self.fp8_kv_scale),
                    torch.max(torch.max(torch.abs(values)), self.fp8_kv_scale),
                )
                keys_c = Float8Tensor.to_float8(
                    torch.zeros((B, H, 256, E), device=keys.device, dtype=keys.dtype),
                    self.fp8_kv_scale,
                    torch.float8_e4m3fn,
                )
                values_c = Float8Tensor.to_float8(
                    torch.zeros((B, H, 256, E), device=keys.device, dtype=values.dtype),
                    self.fp8_kv_scale,
                    torch.float8_e4m3fn,
                )
                keys_c[:, :, position_ids[0]] = Float8Tensor.to_float8(
                    keys, self.fp8_kv_scale, torch.float8_e4m3fn
                )
                values_c[:, :, position_ids[0]] = Float8Tensor.to_float8(
                    values, self.fp8_kv_scale, torch.float8_e4m3fn
                )
            else:
>>>>>>> 963be415
                keys_c = torch.zeros(
                    (B, H, 256, E), device=keys.device, dtype=keys.dtype
                )
                values_c = torch.zeros(
                    (B, H, 256, E), device=keys.device, dtype=values.dtype
                )
                keys_c[:, :, position_ids[0]] = keys
                values_c[:, :, position_ids[0]] = values

        # Merge rel pos bias and mask into single float mask
        if mask is not None:
            # Our expected mask format is bs x q_len x k_len, so to make it broadcastable
            # we need to create the nheads dimension
            while len(mask.size()) != 4:  # expects bs (x nheads) x q_len x kv_len
                mask = mask.unsqueeze(1)

        if self.position_encoder is not None:
            attn_mask: Optional[Tensor] = self.position_encoder.adjusted_mask(
                mask, queries, keys_c, past_key_value_state, use_cache
            )
        else:
            attn_mask = mask

<<<<<<< HEAD
        if (
            not USE_FLASHINFER_FP8_DECODE or q_len > 1
        ):  # Use flash attn for prefill only
            keys_sdpa = keys_c
            values_sdpa = values_c
            if self.use_fp8_kvcache:
                keys_sdpa = keys_c.to_original_precision()
                values_sdpa = values_c.to_original_precision()

            # Expand kv so black-box attn will work
            expansion = self.nheads // self.kvheads
            # k/v: b h l d
            if expansion != 1:
                keys_e = (
                    keys_sdpa.unsqueeze(2)
                    .expand(-1, -1, expansion, -1, -1)
                    .flatten(1, 2)
                )
                values_e = (
                    values_sdpa.unsqueeze(2)
                    .expand(-1, -1, expansion, -1, -1)
                    .flatten(1, 2)
                )
            else:
                keys_e = keys_sdpa
                values_e = values_sdpa

            if attn_algorithm:
                # Pick which fused attn kernels will run.
                use_flash = attn_algorithm == "flash"
                use_mem_efficient = attn_algorithm == "mem"
                use_math = attn_algorithm == "math"

                torch.backends.cuda.enable_flash_sdp(use_flash)
                torch.backends.cuda.enable_mem_efficient_sdp(use_mem_efficient)
                torch.backends.cuda.enable_math_sdp(use_math)

            attn = F.scaled_dot_product_attention(
                queries,
                keys_e,
                values_e,
                attn_mask=attn_mask,
                dropout_p=self.p_dropout if self.training else 0.0,
                is_causal=is_causal_mask,
            )
=======
        keys_sdpa = keys_c
        values_sdpa = values_c
        if self.use_fp8_kvcache:
            keys_sdpa = keys_c.to_original_precision()
            values_sdpa = values_c.to_original_precision()

        # Expand kv so black-box attn will work
        expansion = self.nheads // self.kvheads
        # k/v: b h l d
        if expansion != 1:
            keys_e = (
                keys_sdpa.unsqueeze(2).expand(-1, -1, expansion, -1, -1).flatten(1, 2)
            )
            values_e = (
                values_sdpa.unsqueeze(2).expand(-1, -1, expansion, -1, -1).flatten(1, 2)
            )
        else:
            keys_e = keys_sdpa
            values_e = values_sdpa

        if attn_algorithm:
            # Pick which fused attn kernels will run.
            use_flash = attn_algorithm == "flash"
            use_mem_efficient = attn_algorithm == "mem"
            use_math = attn_algorithm == "math"
>>>>>>> 963be415

            if attn_algorithm:
                torch.backends.cuda.enable_flash_sdp(self.previous_flash)
                torch.backends.cuda.enable_mem_efficient_sdp(
                    self.previous_mem_efficient
                )
                torch.backends.cuda.enable_math_sdp(self.previous_math)

        else:  # Use flashinfer for decode
            attn = torch.ops.fp8_fast.batch_decode_with_padded_kv_cache(
                queries, keys_c._data, values_c._data
            )
            # # remove seq_len dimension from queries
            # queries = torch.squeeze(queries)
            # # if USE_FP8_DECODE:
            # queries = queries.to(torch.float8_e5m2)
            # # attn: b x h x ds
            # attn = batch_decode_with_padded_kv_cache(
            #     queries,
            #     keys_c._data,
            #     values_c._data,
            #     kv_layout='HND',
            # )
            # attn = attn.unsqueeze(2)

        # attn: bs x seq_len x nheads*emb_v_per_head
        # attn: b x h x qlen x ds
        # attn after permute: b x qlen x h x ds
        # b x qlen x (d)
        attn = (
            attn.transpose(2, 1)
            .contiguous()
            .view(batch_size, q_len, self.nheads * self.emb_v_per_head)
        )
        out = self.dense(attn)

        # if use_cache=True, we return the hidden_state as well as the kv cache
        if use_cache:
            return out, (keys_c, values_c)
        else:
            return out


class TPMultiHeadAttention(MultiHeadAttention, TPModule):
    """
    Performs multi-headed self- or cross-attention, with optional attention masking.
    This subclass adds support for Tensor Parallel
    ...
    Args
    ----
    Check MultiHeadAttention for up-to-date docs

    world_size: int
        the number of processes running this model in TP
    rank: int
        the index of this process wrt to the rest running the model in TP
    """

    def __init__(
        self,
        emb_dim,
        emb_kq,
        emb_v,
        nheads,
        kvheads,
        p_dropout=None,
        use_bias=False,
        position_encoder: Optional[PositionEncoder] = None,
        fused: bool = True,
        group: Optional[ProcessGroup] = None,
    ):
        assert torch.distributed.is_initialized()

        rank, world_size = distributed.rank_and_world(group)
        assert (
            nheads % world_size == 0
        ), "The number of heads must be divisible by world size"
        assert (kvheads >= world_size and kvheads % world_size == 0) or (
            kvheads < world_size and world_size % kvheads == 0
        ), "the kv heads must be divisible by the world size or the world size must be divisible by kv heads"
        MultiHeadAttention.__init__(
            self,
            emb_dim,
            emb_kq,
            emb_v,
            nheads // world_size,
            (kvheads // world_size) if kvheads >= world_size else 1,
            p_dropout,
            use_bias,
            position_encoder,
            fused,
        )
        self.pre_tp_nheads = nheads
        self.pre_tp_kvheads = kvheads
        self.setup_tp(rank, world_size)

    def load_weights(
        self,
        tensor_values: Dict[str, torch.Tensor],
    ):
        used_keys: Set[str] = set()
        dense_weight = self._get_sd_weight(
            tensor_values, used_keys, ["dense", "weight"]
        )
        if self.use_bias:
            dense_bias = self._get_sd_weight(
                tensor_values, used_keys, ["dense", "bias"]
            )

        # 1. Grab the weights from tensor_values
        if self.fused:
            qkv_weight = self._get_sd_weight(
                tensor_values, used_keys, ["qkv_fused", "weight"]
            )
            if self.use_bias:
                qkv_bias = self._get_sd_weight(
                    tensor_values, used_keys, ["qkv_fused", "bias"]
                )

            # 2. Raise exceptions
            if len(tensor_values) > (4 if self.use_bias else 2):
                unused_keys = set(tensor_values.keys()).difference(used_keys)
                raise AttributeError(f"Unused weight(s): {', '.join(unused_keys)}")

            # 3. Load and shard the weights
            # The number in max_partition_sizes will signify the largest world size
            # til we need to duplicate.  For instance if we have nheads=16 and
            # world_size=32, then first 2 ranks will get first 1/16th of query
            self.sharded_copy(
                self.in_proj.qkv_fused.weight,
                qkv_weight,
                0,
                [self.pre_tp_nheads, self.pre_tp_kvheads, self.pre_tp_kvheads],
            )
            self.sharded_copy(self.dense.weight, dense_weight, 1, [self.world_size])
            if self.use_bias:
                self.sharded_copy(
                    self.in_proj.qkv_fused.bias,
                    qkv_bias,
                    0,
                    [self.pre_tp_nheads, self.pre_tp_kvheads, self.pre_tp_kvheads],
                )
                self.sharded_copy(
                    self.dense.bias, dense_bias, 1, [self.world_size], False
                )

        else:
            query_weight = self._get_sd_weight(
                tensor_values, used_keys, ["query", "weight"]
            )
            key_weight = self._get_sd_weight(
                tensor_values, used_keys, ["key", "weight"]
            )
            value_weight = self._get_sd_weight(
                tensor_values, used_keys, ["value", "weight"]
            )

            if self.use_bias:
                query_bias = self._get_sd_weight(
                    tensor_values, used_keys, ["query", "bias"]
                )
                key_bias = self._get_sd_weight(
                    tensor_values, used_keys, ["key", "bias"]
                )
                value_bias = self._get_sd_weight(
                    tensor_values, used_keys, ["value", "bias"]
                )

            # 2. Raise exceptions
            if len(tensor_values) > (8 if self.use_bias else 4):
                unused_keys = set(tensor_values.keys()).difference(used_keys)
                raise AttributeError(f"Unused weight(s): {', '.join(unused_keys)}")

            # 3. Load and shard the weights
            # The number in max_partition_sizes will signify the largest world size
            # til we need to duplicate.  For instance if we have nheads=16 and
            # world_size=32, then first 2 ranks will get first 1/16th of query
            self.sharded_copy(
                self.in_proj.query.weight, query_weight, 0, [self.pre_tp_nheads]
            )
            self.sharded_copy(
                self.in_proj.key.weight, key_weight, 0, [self.pre_tp_kvheads]
            )
            self.sharded_copy(
                self.in_proj.value.weight, value_weight, 0, [self.pre_tp_kvheads]
            )
            self.sharded_copy(self.dense.weight, dense_weight, 1, [self.world_size])
            if self.use_bias:
                self.sharded_copy(
                    self.in_proj.query.bias, query_bias, 0, [self.pre_tp_nheads]
                )
                self.sharded_copy(
                    self.in_proj.key.bias, key_bias, 0, [self.pre_tp_kvheads]
                )
                self.sharded_copy(
                    self.in_proj.value.bias, value_bias, 0, [self.pre_tp_kvheads]
                )
                self.sharded_copy(
                    self.dense.bias, dense_bias, 1, [self.world_size], False
                )

    @staticmethod
    def import_module(
        mha: MultiHeadAttention, group: ProcessGroup
    ) -> "TPMultiHeadAttention":
        tp_mha = TPMultiHeadAttention(
            emb_dim=mha.emb_dim,
            emb_kq=mha.emb_kq_per_head,
            emb_v=mha.emb_v_per_head,
            nheads=mha.nheads,
            kvheads=mha.kvheads,
            p_dropout=mha.p_dropout,
            use_bias=mha.use_bias,
            position_encoder=mha.position_encoder,
            group=group,
            fused=mha.fused,
        )
        return tp_mha

    def _copy_to_tp_region(
        self,
        q: torch.Tensor,
        k: Optional[torch.Tensor] = None,
        v: Optional[torch.Tensor] = None,
    ):
        if (k is None and v is None) or (k is q and v is q):
            q_par = copy_to_tensor_model_parallel_region(q)
            if self.fused:
                k_par = None
                v_par = None
            else:
                k_par = copy_to_tensor_model_parallel_region(k)
                v_par = copy_to_tensor_model_parallel_region(v)
        else:
            raise ValueError(
                "both k and v must either be given as tensors or both None"
            )

        return q_par, k_par, v_par

    def forward(
        self,
        q,
        k=None,
        v=None,
        mask=None,
        position_ids=None,
        attn_algorithm=None,
        past_key_value_state=None,
        use_cache=False,
        is_self=True,
        is_causal_mask=False,
    ):
        """
        Check MultiHeadAttention for up-to-date arguments and docs
        """

        q_par, k_par, v_par = self._copy_to_tp_region(q, k, v)

        out_par = MultiHeadAttention.forward(
            self,
            q_par,
            k_par,
            v_par,
            mask,
            position_ids,
            attn_algorithm,
            past_key_value_state,
            use_cache,
            is_self,
            is_causal_mask,
        )

        # if use_cache=True, we return the hidden_state as well as the kv cache.
        # We only reduce the output, and keep the cache thread-local
        if use_cache:
            out = reduce_from_tensor_model_parallel_region(out_par[0])
            return out, out_par[1]
        else:
            out = reduce_from_tensor_model_parallel_region(out_par)
            return out<|MERGE_RESOLUTION|>--- conflicted
+++ resolved
@@ -17,7 +17,6 @@
 from fms.modules.tp import TPModule
 
 
-<<<<<<< HEAD
 HAS_FLASHINFER = False
 try:
     from flashinfer import (
@@ -53,9 +52,11 @@
 
 except:
     pass
+
 USE_FLASHINFER_FP8_DECODE = True and HAS_FLASHINFER
 USE_FP8_FUSED_ATTN = True  # turn this on if testing fp8 attn kernels
-=======
+
+
 class QKV(nn.Module, metaclass=abc.ABCMeta):
     """Simple module for applying qkv in attention"""
 
@@ -221,7 +222,6 @@
         else:
             raise ValueError("q, k, and v must be the same or k and v must be None")
         return self.qkv_fused(qkv).split(self.splits, dim=-1)
->>>>>>> 963be415
 
 
 class MultiHeadAttention(nn.Module):
@@ -256,10 +256,7 @@
         p_dropout=None,
         use_bias=False,
         position_encoder: Optional[PositionEncoder] = None,
-<<<<<<< HEAD
-=======
         fused: bool = True,
->>>>>>> 963be415
         use_fp8_kvcache=False,
     ):
         super(MultiHeadAttention, self).__init__()
@@ -388,23 +385,15 @@
             if is_self:
                 if self.use_fp8_kvcache:
                     keys = Float8Tensor.to_float8(
-<<<<<<< HEAD
                         keys, self.fp8_kv_scale, torch.float8_e5m2
                     )
                     values = Float8Tensor.to_float8(
                         values, self.fp8_kv_scale, torch.float8_e5m2
-=======
-                        keys, self.fp8_kv_scale, torch.float8_e4m3fn
-                    )
-                    values = Float8Tensor.to_float8(
-                        values, self.fp8_kv_scale, torch.float8_e4m3fn
->>>>>>> 963be415
                     )
                 past_key_value_state[0][:, :, position_ids[0]] = keys
                 past_key_value_state[1][:, :, position_ids[0]] = values
                 keys_c = past_key_value_state[0]
                 values_c = past_key_value_state[1]
-<<<<<<< HEAD
             else:
                 keys_c = past_key_value_state[0]
                 values_c = past_key_value_state[1]
@@ -437,35 +426,6 @@
                     values, self.fp8_kv_scale, torch.float8_e5m2
                 )
             else:
-=======
-            else:
-                keys_c = past_key_value_state[0]
-                values_c = past_key_value_state[1]
-        else:
-            B, H, _, E = keys.shape
-            if self.use_fp8_kvcache:
-                self.fp8_kv_scale = torch.max(
-                    torch.max(torch.max(torch.abs(keys)), self.fp8_kv_scale),
-                    torch.max(torch.max(torch.abs(values)), self.fp8_kv_scale),
-                )
-                keys_c = Float8Tensor.to_float8(
-                    torch.zeros((B, H, 256, E), device=keys.device, dtype=keys.dtype),
-                    self.fp8_kv_scale,
-                    torch.float8_e4m3fn,
-                )
-                values_c = Float8Tensor.to_float8(
-                    torch.zeros((B, H, 256, E), device=keys.device, dtype=values.dtype),
-                    self.fp8_kv_scale,
-                    torch.float8_e4m3fn,
-                )
-                keys_c[:, :, position_ids[0]] = Float8Tensor.to_float8(
-                    keys, self.fp8_kv_scale, torch.float8_e4m3fn
-                )
-                values_c[:, :, position_ids[0]] = Float8Tensor.to_float8(
-                    values, self.fp8_kv_scale, torch.float8_e4m3fn
-                )
-            else:
->>>>>>> 963be415
                 keys_c = torch.zeros(
                     (B, H, 256, E), device=keys.device, dtype=keys.dtype
                 )
@@ -489,7 +449,6 @@
         else:
             attn_mask = mask
 
-<<<<<<< HEAD
         if (
             not USE_FLASHINFER_FP8_DECODE or q_len > 1
         ):  # Use flash attn for prefill only
@@ -535,33 +494,6 @@
                 dropout_p=self.p_dropout if self.training else 0.0,
                 is_causal=is_causal_mask,
             )
-=======
-        keys_sdpa = keys_c
-        values_sdpa = values_c
-        if self.use_fp8_kvcache:
-            keys_sdpa = keys_c.to_original_precision()
-            values_sdpa = values_c.to_original_precision()
-
-        # Expand kv so black-box attn will work
-        expansion = self.nheads // self.kvheads
-        # k/v: b h l d
-        if expansion != 1:
-            keys_e = (
-                keys_sdpa.unsqueeze(2).expand(-1, -1, expansion, -1, -1).flatten(1, 2)
-            )
-            values_e = (
-                values_sdpa.unsqueeze(2).expand(-1, -1, expansion, -1, -1).flatten(1, 2)
-            )
-        else:
-            keys_e = keys_sdpa
-            values_e = values_sdpa
-
-        if attn_algorithm:
-            # Pick which fused attn kernels will run.
-            use_flash = attn_algorithm == "flash"
-            use_mem_efficient = attn_algorithm == "mem"
-            use_math = attn_algorithm == "math"
->>>>>>> 963be415
 
             if attn_algorithm:
                 torch.backends.cuda.enable_flash_sdp(self.previous_flash)
