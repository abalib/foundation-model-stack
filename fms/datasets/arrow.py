import sys
import warnings
from collections import UserDict
from typing import Optional

import pyarrow as pa
import torch
import urllib3
from pyarrow.fs import FileSystem, FileType, LocalFileSystem, S3FileSystem
from torch.utils.data import Dataset, IterableDataset

from fms.datasets.util import SavableDataset


class _ArrowFileData(UserDict):
    def __init__(self, fs: FileSystem, path: str, column_name: str = "tokens"):
        self.fs = fs
        self.path = path
        self.column_name = column_name

    def __getitem__(self, idx: int):
        with self.fs.open_input_file(self.path) as file:
            reader = pa.ipc.open_file(file)
            # print(self.path, file, idx)
            return reader.get_batch(idx)[self.column_name]

    def __iter__(self):
        with self.fs.open_input_file(self.path) as file:
            reader = pa.ipc.open_file(file)
            for i in range(reader.num_record_batches):
                yield reader.get_batch(i)[self.column_name]

    def __len__(self):
        with self.fs.open_input_file(self.path) as file:
            reader = pa.ipc.open_file(file)
            return reader.num_record_batches


class ArrowFilesDataset(IterableDataset, SavableDataset):
    """
    Creates a dataset from a path to a directory of arrow files, either in
    S3/COS or a local file system.

    uri: s3://endpoint_host/path/to/files or file:///path/to/files
    world_size: for distributed training, used as the step size when stepping
        through data
    rank: for distributed training. Take every rank'th example.
    column_name: the name of the pyarrow column containing tokens
    max_seq_len: if a single record batch is longer than this, it will be split
        to avoid large memory copies. This class doesn't do packing of short
        lines, only splitting of long ones.
    """

    def __init__(
        self,
        uri: str,
        rank: int = 0,
        world_size: int = 1,
        column_name: str = "tokens",
        max_seq_len: Optional[int] = None,
<<<<<<< HEAD
        device="cpu",
=======
>>>>>>> 006bd7ed
    ):
        self.uri = uri
        self._rank = rank
        self.start_idx = 0
        self._step = world_size
        self.column_name = column_name
        self.max_seq_len = max_seq_len
        self.record_batch_offset = 0
        self.device = device
        self._initialize()

    def load_state_dict(self, state_dict):
        super().load_state_dict(state_dict)
        self._initialize()

    def state_dict(self):
        if self._rank != 0:
            warnings.warn("State dict will only be correct if taken from rank=0")
        return super().state_dict()

    def _initialize(self):
        url = urllib3.util.parse_url(self.uri)
        path = url.path
        file_system = None
        if url.scheme == "file":
            file_system = LocalFileSystem()
        elif url.scheme == "s3":
            if url.host is not None:
                endpoint = "https://" + url.host
                file_system = S3FileSystem(endpoint_override=endpoint)
            else:
                file_system = S3FileSystem()
            if path[0] == "/":
                path = path[1:]
        else:
            raise ValueError(f"Unsupported scheme {url.scheme}")

        files = file_system.get_file_info(pa.fs.FileSelector(path))
        files = [
            _ArrowFileData(file_system, f.path, column_name=self.column_name)
            for f in files
            if f.type != FileType.Directory
        ]

        self._files = sorted(files, key=lambda f: f.path)

        # if not hasattr(self, "file_offset"):
        self._file_offset = self.start_idx + self._rank
        while self._file_offset >= len(self._files[0]):
            self._file_offset -= len(self._files[0])
            self._files = self._files[1:]

    def __iter__(self):
        for file in self._files:
            remainder = (len(file) - self._file_offset) % self._step
            next_file_offset = self._step - remainder

            if next_file_offset == self._step:
                next_file_offset = 0

            for i in range(self._file_offset, len(file), self._step):
                rb = file[i]
                while self.record_batch_offset < len(rb):
                    current = rb.slice(
                        offset=self.record_batch_offset, length=self.max_seq_len
                    ).to_pylist()
                    self.record_batch_offset = self.record_batch_offset + len(current)
<<<<<<< HEAD
                    t = torch.tensor(current, device=self.device)
=======
                    t = torch.tensor(current)
>>>>>>> 006bd7ed
                    yield t[:-1], t[1:]
                self.start_idx += self._step
                self.record_batch_offset = 0

            self._file_offset = next_file_offset


if __name__ == "__main__":
    if not len(sys.argv) == 2:
        print("Usage: python -m fms.datasets.arrow <path>")
        sys.exit(1)
    ds = ArrowFilesDataset(sys.argv[1])
    it = iter(ds)
    for i, batch in enumerate(it):
        # print(i, batch)
        if i > 100:
            break

    sd = ds.state_dict()
    print(sd)
    saved = []
    for i, batch in enumerate(it):
        # print(i, batch)
        saved.append(batch)
        if i > 5:
            break

    print("saved", saved)
    ds = ArrowFilesDataset(sys.argv[1])
    ds.load_state_dict(sd)
    print("loaded state dict", ds.state_dict())
    for i, batch in enumerate(ds):
        # print(i, batch, saved[i])
        assert saved[i] == batch
        if i > 5:
            break<|MERGE_RESOLUTION|>--- conflicted
+++ resolved
@@ -58,10 +58,6 @@
         world_size: int = 1,
         column_name: str = "tokens",
         max_seq_len: Optional[int] = None,
-<<<<<<< HEAD
-        device="cpu",
-=======
->>>>>>> 006bd7ed
     ):
         self.uri = uri
         self._rank = rank
@@ -70,7 +66,6 @@
         self.column_name = column_name
         self.max_seq_len = max_seq_len
         self.record_batch_offset = 0
-        self.device = device
         self._initialize()
 
     def load_state_dict(self, state_dict):
@@ -129,11 +124,7 @@
                         offset=self.record_batch_offset, length=self.max_seq_len
                     ).to_pylist()
                     self.record_batch_offset = self.record_batch_offset + len(current)
-<<<<<<< HEAD
-                    t = torch.tensor(current, device=self.device)
-=======
                     t = torch.tensor(current)
->>>>>>> 006bd7ed
                     yield t[:-1], t[1:]
                 self.start_idx += self._step
                 self.record_batch_offset = 0
